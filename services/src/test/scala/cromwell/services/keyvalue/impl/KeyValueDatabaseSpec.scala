--- conflicted
+++ resolved
@@ -128,14 +128,10 @@
         "integrity constraint violation: NOT NULL check constraint; SYS_CT_10591 table: JOB_KEY_VALUE_ENTRY column: STORE_VALUE"
       case MariadbDatabasePlatform => """\(conn=\d+\) Column 'STORE_VALUE' cannot be null"""
       case MysqlDatabasePlatform => "Column 'STORE_VALUE' cannot be null"
-<<<<<<< HEAD
-      case PostgresqlDatabasePlatform => """ERROR: null value in column "STORE_VALUE" violates not-null constraint"""
-      case SQLiteDatabasePlatform => """alksdaljkjncoqwe""" // TODO: Get correct error
-=======
       case PostgresqlDatabasePlatform =>
         """ERROR: null value in column "STORE_VALUE" """ +
           """(of relation "JOB_KEY_VALUE_ENTRY" )?violates not-null constraint"""
->>>>>>> cd3de1ea
+      case SQLiteDatabasePlatform => """alksdaljkjncoqwe""" // TODO: Get correct error
     }
   }
 
