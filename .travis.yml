os: linux
dist: focal
services:
  - docker
language: minimal
git:
  depth: false
cache:
  directories:
    - $HOME/.ivy2/cache
    - $HOME/.coursier/cache
    # see cromwell::private::delete_sbt_boot for more info
    #- $HOME/.sbt/boot/
before_cache:
  # Tricks to avoid unnecessary cache updates
  - find $HOME/.ivy2/cache -name "ivydata-*.properties" -print -delete
  - find $HOME/.coursier/cache -name "ivydata-*.properties" -print -delete
  - find $HOME/.sbt -name "*.lock" -print -delete
env:
<<<<<<< HEAD
  matrix:
=======
  jobs:
>>>>>>> 36c6713f
    # Setting this variable twice will cause the 'script' section to run twice with the respective env var invoked
    - >-
      BUILD_TYPE=centaurAws
      BUILD_MYSQL=5.7
    - >-
      BUILD_TYPE=centaurBcs
      BUILD_MYSQL=5.7
    - >-
      BUILD_TYPE=centaurDummy
      BUILD_MYSQL=5.7
    - >-
      BUILD_TYPE=centaurEngineUpgradeLocal
      BUILD_MYSQL=5.7
    - >-
      BUILD_TYPE=centaurEngineUpgradePapiV2alpha1
      BUILD_MYSQL=5.7
    - >-
      BUILD_TYPE=centaurHoricromtalPapiV2alpha1
      BUILD_MYSQL=5.7
    - >-
      BUILD_TYPE=centaurHoricromtalPapiV2beta
      BUILD_MYSQL=5.7
    - >-
      BUILD_TYPE=centaurHoricromtalEngineUpgradePapiV2alpha1
      BUILD_MYSQL=5.7
    - >-
<<<<<<< HEAD
      BUILD_TYPE=centaurPapiUpgradePapiV1
      BUILD_MYSQL=5.7
    - >-
      BUILD_TYPE=centaurPapiUpgradeNewWorkflowsPapiV1
      BUILD_MYSQL=5.7
=======
      BUILD_TYPE=centaurHoricromtalEngineUpgradePapiV2alpha1
      BUILD_MARIADB=10.3
>>>>>>> 36c6713f
    - >-
      BUILD_TYPE=centaurPapiUpgradePapiV2alpha1
      BUILD_MYSQL=5.7
    - >-
      BUILD_TYPE=centaurPapiUpgradeNewWorkflowsPapiV2alpha1
      BUILD_MYSQL=5.7
    - >-
      BUILD_TYPE=centaurLocal
      BUILD_HSQLDB=true
    - >-
      BUILD_TYPE=centaurLocal
      BUILD_MARIADB=10.3
    - >-
      BUILD_TYPE=centaurLocal
      BUILD_MYSQL=5.7
    - >-
      BUILD_TYPE=centaurLocal
      BUILD_POSTGRESQL=11.3
    - >-
<<<<<<< HEAD
      BUILD_TYPE=centaurLocal
      BUILD_SQLITE=true
    - >-
      BUILD_TYPE=centaurPapiV1
      BUILD_MYSQL=5.7
    - >-
=======
>>>>>>> 36c6713f
      BUILD_TYPE=centaurPapiV2alpha1
      BUILD_MYSQL=5.7
    - >-
      BUILD_TYPE=centaurPapiV2beta
      BUILD_MYSQL=5.7
    - >-
      BUILD_TYPE=centaurSlurm
      BUILD_MYSQL=5.7
    - >-
      BUILD_TYPE=centaurTes
      BUILD_MYSQL=5.7
    - >-
      BUILD_TYPE=centaurWdlUpgradeLocal
      BUILD_MYSQL=5.7
    - >-
      BUILD_TYPE=checkPublish
      BUILD_MYSQL=5.7
    - >-
      BUILD_TYPE=conformanceLocal
      BUILD_MYSQL=5.7
    - >-
      BUILD_TYPE=conformancePapiV2beta
      BUILD_MYSQL=5.7
    - >-
      BUILD_TYPE=conformanceTesk
      BUILD_MYSQL=5.7
    - >-
      BUILD_TYPE=horicromtalDeadlock
    - >-
      BUILD_TYPE=dockerScripts
    - >-
      BUILD_TYPE=sbt
      BUILD_SBT_INCLUDE=engine
    - >-
      BUILD_TYPE=sbt
      BUILD_SBT_INCLUDE=server
    - >-
      BUILD_TYPE=sbt
      BUILD_SBT_INCLUDE=services
    - >-
      BUILD_TYPE=sbt
      BUILD_SBT_EXCLUDE='engine|server|services'
    - >-
      BUILD_TYPE=dbms
    - >-
      BUILD_TYPE=singleWorkflowRunner
    - >-
      BUILD_TYPE=metadataComparisonPython
    - >-
      BUILD_TYPE=referenceDiskManifestBuilderApp
script:
  - src/ci/bin/test.sh
notifications:
  slack:
    rooms:
      - secure: B5KYcnhk/ujAUWlHsjzP7ROLm6MtYhaGikdYf6JYINovhMbVKnZCTlZEy7rqT3L2T5uJ25iefD500VQGk1Gn7puQ1sNq50wqjzQaj20PWEiBwoWalcV/nKBcQx1TyFT13LJv8fbFnVPxFCkC3YXoHedx8qAhDs8GH/tT5J8XOC8=
    template:
      - "Build <%{build_url}|#%{build_number}> (<%{compare_url}|%{commit}>) of %{repository}@%{branch} by %{author} %{result} in %{duration}"
    on_success: change
    on_failure: change
    on_pull_requests: false<|MERGE_RESOLUTION|>--- conflicted
+++ resolved
@@ -17,11 +17,7 @@
   - find $HOME/.coursier/cache -name "ivydata-*.properties" -print -delete
   - find $HOME/.sbt -name "*.lock" -print -delete
 env:
-<<<<<<< HEAD
-  matrix:
-=======
   jobs:
->>>>>>> 36c6713f
     # Setting this variable twice will cause the 'script' section to run twice with the respective env var invoked
     - >-
       BUILD_TYPE=centaurAws
@@ -48,16 +44,8 @@
       BUILD_TYPE=centaurHoricromtalEngineUpgradePapiV2alpha1
       BUILD_MYSQL=5.7
     - >-
-<<<<<<< HEAD
-      BUILD_TYPE=centaurPapiUpgradePapiV1
-      BUILD_MYSQL=5.7
-    - >-
-      BUILD_TYPE=centaurPapiUpgradeNewWorkflowsPapiV1
-      BUILD_MYSQL=5.7
-=======
       BUILD_TYPE=centaurHoricromtalEngineUpgradePapiV2alpha1
       BUILD_MARIADB=10.3
->>>>>>> 36c6713f
     - >-
       BUILD_TYPE=centaurPapiUpgradePapiV2alpha1
       BUILD_MYSQL=5.7
@@ -77,15 +65,9 @@
       BUILD_TYPE=centaurLocal
       BUILD_POSTGRESQL=11.3
     - >-
-<<<<<<< HEAD
       BUILD_TYPE=centaurLocal
       BUILD_SQLITE=true
     - >-
-      BUILD_TYPE=centaurPapiV1
-      BUILD_MYSQL=5.7
-    - >-
-=======
->>>>>>> 36c6713f
       BUILD_TYPE=centaurPapiV2alpha1
       BUILD_MYSQL=5.7
     - >-
