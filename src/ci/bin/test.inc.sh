--- conflicted
+++ resolved
@@ -600,11 +600,8 @@
     export CROMWELL_BUILD_PRIOR_VERSION_NUMBER
     export CROMWELL_BUILD_PROVIDER
     export CROMWELL_BUILD_PROVIDER_CIRCLE
-<<<<<<< HEAD
     export CROMWELL_BUILD_PROVIDER_GITHUB
     export CROMWELL_BUILD_PROVIDER_GOOGLE
-=======
->>>>>>> 36c6713f
     export CROMWELL_BUILD_PROVIDER_JENKINS
     export CROMWELL_BUILD_PROVIDER_TRAVIS
     export CROMWELL_BUILD_PROVIDER_UNKNOWN
@@ -656,17 +653,11 @@
 
     case "${CROMWELL_BUILD_PROVIDER}" in
         "${CROMWELL_BUILD_PROVIDER_TRAVIS}"|\
-<<<<<<< HEAD
         "${CROMWELL_BUILD_PROVIDER_GOOGLE}"|\
         "${CROMWELL_BUILD_PROVIDER_GITHUB}"|\
         "${CROMWELL_BUILD_PROVIDER_CIRCLE}")
             # Define a docker tag to spin up the new database containers
             CROMWELL_BUILD_HSQLDB="${BUILD_HSQLDB-}"
-=======
-        "${CROMWELL_BUILD_PROVIDER_CIRCLE}")
-            CROMWELL_BUILD_MARIADB_HOSTNAME="localhost"
-            CROMWELL_BUILD_MARIADB_PORT="23306"
->>>>>>> 36c6713f
             CROMWELL_BUILD_MARIADB_DOCKER_TAG="${BUILD_MARIADB-}"
             CROMWELL_BUILD_MYSQL_DOCKER_TAG="${BUILD_MYSQL-}"
             CROMWELL_BUILD_POSTGRESQL_DOCKER_TAG="${BUILD_POSTGRESQL-}"
@@ -845,7 +836,6 @@
     # Pick **one** of the databases to run Centaur against
     case "${CROMWELL_BUILD_PROVIDER}" in
         "${CROMWELL_BUILD_PROVIDER_TRAVIS}"|\
-<<<<<<< HEAD
         "${CROMWELL_BUILD_PROVIDER_GITHUB}"|\
         "${CROMWELL_BUILD_PROVIDER_GOOGLE}"|\
         "${CROMWELL_BUILD_PROVIDER_CIRCLE}")
@@ -865,11 +855,6 @@
                 CROMWELL_BUILD_CENTAUR_JDBC_NUM_THREADS=1
 
             elif [[ -n "${CROMWELL_BUILD_MYSQL_DOCKER_TAG:+set}" ]]; then
-=======
-        "${CROMWELL_BUILD_PROVIDER_CIRCLE}")
-
-            if [[ -n "${CROMWELL_BUILD_MYSQL_DOCKER_TAG:+set}" ]]; then
->>>>>>> 36c6713f
                 CROMWELL_BUILD_CENTAUR_SLICK_PROFILE="slick.jdbc.MySQLProfile$"
                 CROMWELL_BUILD_CENTAUR_JDBC_DRIVER="com.mysql.cj.jdbc.Driver"
                 CROMWELL_BUILD_CENTAUR_JDBC_URL="${mysql_jdbc_url}"
@@ -973,16 +958,15 @@
     export CROMWELL_BUILD_CENTAUR_TEST_DIRECTORY
     export CROMWELL_BUILD_CENTAUR_TYPE
     export CROMWELL_BUILD_CENTAUR_TYPE_ENGINE_UPGRADE
-<<<<<<< HEAD
+    export CROMWELL_BUILD_CENTAUR_TYPE_INTEGRATION
+    export CROMWELL_BUILD_CENTAUR_TYPE_STANDARD
+    export CROMWELL_BUILD_CENTAUR_TYPE_INTEGRATION
+    export CROMWELL_BUILD_CENTAUR_TYPE_ENGINE_UPGRADE
+    export CROMWELL_BUILD_DOCKER_TAG
     export CROMWELL_BUILD_HORICROMTAL_CONTAINER
     export CROMWELL_BUILD_HORICROMTAL_HOSTNAME
     export CROMWELL_BUILD_HORICROMTAL_NETWORK
     export CROMWELL_BUILD_HORICROMTAL_PORT
-=======
-    export CROMWELL_BUILD_CENTAUR_TYPE_INTEGRATION
-    export CROMWELL_BUILD_CENTAUR_TYPE_STANDARD
-    export CROMWELL_BUILD_DOCKER_TAG
->>>>>>> 36c6713f
 }
 
 cromwell::private::create_conformance_variables() {
@@ -1119,11 +1103,7 @@
     pip_package="${1:?pip_install called without a package}"; shift
 
     if [[ "${CROMWELL_BUILD_IS_CI}" == "true" ]]; then
-<<<<<<< HEAD
-        sudo -H "$(command -v pip)" install "${pip_package}" "$@"
-=======
         sudo -H "$(command -v pip3)" install "${pip_package}" "$@"
->>>>>>> 36c6713f
     elif [[ "${CROMWELL_BUILD_IS_VIRTUAL_ENV}" == "true" ]]; then
         pip3 install "${pip_package}" "$@"
     else
@@ -1310,15 +1290,9 @@
 JSON
 }
 
-<<<<<<< HEAD
-cromwell::private::dockerhub_login() {
-    if cromwell::private::is_xtrace_enabled; then
-        cromwell::private::exec_silent_function cromwell::private::dockerhub_login
-=======
 cromwell::private::vault_run() {
     if cromwell::private::is_xtrace_enabled; then
         cromwell::private::exec_silent_function cromwell::private::vault_run "$@"
->>>>>>> 36c6713f
     else
         # Run a vault executable that is NOT hosted inside of a docker.io image.
         # For those committers with vault access this avoids pull rate limits reported in BT-143.
@@ -1326,8 +1300,6 @@
     fi
 }
 
-<<<<<<< HEAD
-=======
 cromwell::private::login_vault() {
     if cromwell::private::is_xtrace_enabled; then
         cromwell::private::exec_silent_function cromwell::private::login_vault
@@ -1374,7 +1346,6 @@
     fi
 }
 
->>>>>>> 36c6713f
 cromwell::private::render_secure_resources() {
     # Avoid docker output to sbt's stderr by pulling the image here
     docker pull broadinstitute/dsde-toolbox:dev | cat
@@ -1402,27 +1373,6 @@
 }
 
 cromwell::private::setup_secure_resources() {
-<<<<<<< HEAD
-    if [[ "${CROMWELL_BUILD_REQUIRES_SECURE}" == "true" ]] || [[ "${CROMWELL_BUILD_OPTIONAL_SECURE}" == "true" ]]; then
-        case "${CROMWELL_BUILD_PROVIDER}" in
-            "${CROMWELL_BUILD_PROVIDER_TRAVIS}"|\
-            "${CROMWELL_BUILD_PROVIDER_GITHUB}"|\
-            "${CROMWELL_BUILD_PROVIDER_GOOGLE}"|\
-            "${CROMWELL_BUILD_PROVIDER_CIRCLE}")
-                cromwell::private::render_secure_resources
-                cromwell::private::dockerhub_login
-                ;;
-            "${CROMWELL_BUILD_PROVIDER_JENKINS}")
-                cromwell::private::copy_all_resources
-                ;;
-            *)
-                cromwell::private::render_secure_resources
-                ;;
-        esac
-    else
-        cromwell::private::copy_all_resources
-    fi
-=======
     case "${CROMWELL_BUILD_PROVIDER}" in
         "${CROMWELL_BUILD_PROVIDER_JENKINS}")
             # Jenkins secret resources should have already been rendered outside the CI's docker-compose container.
@@ -1432,7 +1382,6 @@
             cromwell::private::render_secure_resources
             ;;
     esac
->>>>>>> 36c6713f
 }
 
 cromwell::private::make_build_directories() {
@@ -1726,22 +1675,11 @@
             cromwell::private::install_docker_compose
             cromwell::private::delete_boto_config
             cromwell::private::delete_sbt_boot
-<<<<<<< HEAD
-            cromwell::private::pull_common_docker_images
+            cromwell::private::upgrade_pip
             cromwell::private::start_docker_databases
-            cromwell::private::setup_travis_python
             ;;
         "${CROMWELL_BUILD_PROVIDER_GITHUB}"|\
         "${CROMWELL_BUILD_PROVIDER_GOOGLE}"|\
-        "${CROMWELL_BUILD_PROVIDER_CIRCLE}")
-            cromwell::private::delete_boto_config
-            cromwell::private::delete_sbt_boot
-            cromwell::private::pull_common_docker_images
-=======
-            cromwell::private::upgrade_pip
->>>>>>> 36c6713f
-            cromwell::private::start_docker_databases
-            ;;
         "${CROMWELL_BUILD_PROVIDER_CIRCLE}")
             # Try to login to vault, and if successful then use vault creds to login to docker.
             # For those committers with vault access this avoids pull rate limits reported in BT-143.
