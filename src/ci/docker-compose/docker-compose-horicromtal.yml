# Set CROMWELL_BUILD_RESOURCES_DIRECTORY explicitly so fully qualified paths to required credential files are rendered
# into the CI config files.
version: '2.3'
services:
  # Runs the database initialization but is NOT a workflow-running backend.
  # Opts out of:
  # - Running the summarizer
  db-mstr:
    image: "broadinstitute/cromwell:${CROMWELL_BUILD_CENTAUR_MANAGED_TAG}"
    network_mode: ${CROMWELL_BUILD_HORICROMTAL_NETWORK}
    working_dir: ${CROMWELL_BUILD_ROOT_DIRECTORY}
    volumes:
      - ${CROMWELL_BUILD_ROOT_DIRECTORY}:${CROMWELL_BUILD_ROOT_DIRECTORY}
    command: ["server"]
    environment:
      # See notes and warnings on JAVA_OPTS in Publishing.scala
      - >-
        JAVA_OPTS=-Dconfig.file=${CROMWELL_BUILD_CENTAUR_MANAGED_CONFIG}
        -Dwebservice.port=8080
        -Dsystem.cromwell_id=master
        -Dsystem.max-workflow-launch-count=0
        -Dsystem.new-workflow-poll-rate=999999
        -Dservices.MetadataService.config.metadata-summary-refresh-interval=Inf
      - CROMWELL_BUILD_BCS_CLUSTER_ID
      - CROMWELL_BUILD_CENTAUR_256_BITS_KEY
      - CROMWELL_BUILD_CENTAUR_JDBC_DRIVER
      - CROMWELL_BUILD_CENTAUR_JDBC_URL
<<<<<<< HEAD
      - CROMWELL_BUILD_CENTAUR_JDBC_METADATA_URL
      - CROMWELL_BUILD_CENTAUR_JDBC_NUM_THREADS
=======
      - CROMWELL_BUILD_CENTAUR_MAX_WORKFLOW_LENGTH
      - CROMWELL_BUILD_CENTAUR_PRIOR_JDBC_DRIVER
      - CROMWELL_BUILD_CENTAUR_PRIOR_JDBC_URL
      - CROMWELL_BUILD_CENTAUR_PRIOR_SLICK_PROFILE
>>>>>>> 36c6713f
      - CROMWELL_BUILD_CENTAUR_READ_LINES_LIMIT
      - CROMWELL_BUILD_CENTAUR_SLICK_PROFILE
      - CROMWELL_BUILD_PAPI_AUTH_MODE
      - CROMWELL_BUILD_PAPI_DOCKER_IMAGE_DRS
      - CROMWELL_BUILD_PAPI_ENDPOINT_URL
      - CROMWELL_BUILD_RESOURCES_DIRECTORY
    healthcheck:
      test: ["CMD", "curl", "--fail", "http://localhost:8080"]
      interval: 2s
      timeout: 120s
      retries: 60
  # Is a regular Cromwell workflow-running backend.
  # Makes no changes to the config file we bring in, so always summarizes, and sometimes does metadata
  # deletion things, but only if the underlying config file says that we do.
  sum-back:
    image: "broadinstitute/cromwell:${CROMWELL_BUILD_CENTAUR_MANAGED_TAG}"
    network_mode: ${CROMWELL_BUILD_HORICROMTAL_NETWORK}
    working_dir: ${CROMWELL_BUILD_ROOT_DIRECTORY}
    volumes:
      - ${CROMWELL_BUILD_ROOT_DIRECTORY}:${CROMWELL_BUILD_ROOT_DIRECTORY}
    command: ["server"]
    environment:
      # See notes and warnings on JAVA_OPTS in Publishing.scala
      - >-
        JAVA_OPTS=-Dconfig.file=${CROMWELL_BUILD_CENTAUR_MANAGED_CONFIG}
        -Dwebservice.port=8000
        -Dsystem.cromwell_id=summarizer
      - CROMWELL_BUILD_BCS_CLUSTER_ID
      - CROMWELL_BUILD_CENTAUR_256_BITS_KEY
      - CROMWELL_BUILD_CENTAUR_JDBC_DRIVER
      - CROMWELL_BUILD_CENTAUR_JDBC_URL
<<<<<<< HEAD
      - CROMWELL_BUILD_CENTAUR_JDBC_METADATA_URL
      - CROMWELL_BUILD_CENTAUR_JDBC_NUM_THREADS
=======
      - CROMWELL_BUILD_CENTAUR_MAX_WORKFLOW_LENGTH
      - CROMWELL_BUILD_CENTAUR_PRIOR_JDBC_DRIVER
      - CROMWELL_BUILD_CENTAUR_PRIOR_JDBC_URL
      - CROMWELL_BUILD_CENTAUR_PRIOR_SLICK_PROFILE
>>>>>>> 36c6713f
      - CROMWELL_BUILD_CENTAUR_READ_LINES_LIMIT
      - CROMWELL_BUILD_CENTAUR_SLICK_PROFILE
      - CROMWELL_BUILD_PAPI_AUTH_MODE
      - CROMWELL_BUILD_PAPI_DOCKER_IMAGE_DRS
      - CROMWELL_BUILD_PAPI_ENDPOINT_URL
      - CROMWELL_BUILD_RESOURCES_DIRECTORY
    depends_on:
      db-mstr:
        condition: service_healthy
    healthcheck:
      test: ["CMD", "curl", "--fail", "http://localhost:8000"]
      interval: 2s
      timeout: 120s
      retries: 60
  # Is the Cromwell which Centaur communicates with (hence "frontend")
  # Is also a regular Cromwell workflow-running "backend".
  # Opts out of:
  # - Running the summarizer
  front-back:
    image: "broadinstitute/cromwell:${CROMWELL_BUILD_CENTAUR_MANAGED_TAG}"
    container_name: ${CROMWELL_BUILD_HORICROMTAL_CONTAINER}
    network_mode: ${CROMWELL_BUILD_HORICROMTAL_NETWORK}
    working_dir: ${CROMWELL_BUILD_ROOT_DIRECTORY}
    volumes:
      - ${CROMWELL_BUILD_ROOT_DIRECTORY}:${CROMWELL_BUILD_ROOT_DIRECTORY}
    depends_on:
      db-mstr:
        condition: service_healthy
    command: ["server"]
    environment:
      # See notes and warnings on JAVA_OPTS in Publishing.scala
      - >-
        JAVA_OPTS=-Dconfig.file=${CROMWELL_BUILD_CENTAUR_MANAGED_CONFIG}
        -Dwebservice.port=${CROMWELL_BUILD_HORICROMTAL_PORT}
        -Dsystem.cromwell_id=frontend
        -Dservices.MetadataService.config.metadata-summary-refresh-interval=Inf
      - CROMWELL_BUILD_BCS_CLUSTER_ID
      - CROMWELL_BUILD_CENTAUR_256_BITS_KEY
      - CROMWELL_BUILD_CENTAUR_JDBC_DRIVER
      - CROMWELL_BUILD_CENTAUR_JDBC_URL
<<<<<<< HEAD
      - CROMWELL_BUILD_CENTAUR_JDBC_METADATA_URL
      - CROMWELL_BUILD_CENTAUR_JDBC_NUM_THREADS
=======
      - CROMWELL_BUILD_CENTAUR_MAX_WORKFLOW_LENGTH
      - CROMWELL_BUILD_CENTAUR_PRIOR_JDBC_DRIVER
      - CROMWELL_BUILD_CENTAUR_PRIOR_JDBC_URL
      - CROMWELL_BUILD_CENTAUR_PRIOR_SLICK_PROFILE
>>>>>>> 36c6713f
      - CROMWELL_BUILD_CENTAUR_READ_LINES_LIMIT
      - CROMWELL_BUILD_CENTAUR_SLICK_PROFILE
      - CROMWELL_BUILD_PAPI_AUTH_MODE
      - CROMWELL_BUILD_PAPI_DOCKER_IMAGE_DRS
      - CROMWELL_BUILD_PAPI_ENDPOINT_URL
      - CROMWELL_BUILD_RESOURCES_DIRECTORY
    healthcheck:
      test: ["CMD", "curl", "--fail", "http://localhost:${CROMWELL_BUILD_HORICROMTAL_PORT}"]
      interval: 2s
      timeout: 120s
      retries: 60<|MERGE_RESOLUTION|>--- conflicted
+++ resolved
@@ -25,15 +25,9 @@
       - CROMWELL_BUILD_CENTAUR_256_BITS_KEY
       - CROMWELL_BUILD_CENTAUR_JDBC_DRIVER
       - CROMWELL_BUILD_CENTAUR_JDBC_URL
-<<<<<<< HEAD
       - CROMWELL_BUILD_CENTAUR_JDBC_METADATA_URL
       - CROMWELL_BUILD_CENTAUR_JDBC_NUM_THREADS
-=======
       - CROMWELL_BUILD_CENTAUR_MAX_WORKFLOW_LENGTH
-      - CROMWELL_BUILD_CENTAUR_PRIOR_JDBC_DRIVER
-      - CROMWELL_BUILD_CENTAUR_PRIOR_JDBC_URL
-      - CROMWELL_BUILD_CENTAUR_PRIOR_SLICK_PROFILE
->>>>>>> 36c6713f
       - CROMWELL_BUILD_CENTAUR_READ_LINES_LIMIT
       - CROMWELL_BUILD_CENTAUR_SLICK_PROFILE
       - CROMWELL_BUILD_PAPI_AUTH_MODE
@@ -65,15 +59,9 @@
       - CROMWELL_BUILD_CENTAUR_256_BITS_KEY
       - CROMWELL_BUILD_CENTAUR_JDBC_DRIVER
       - CROMWELL_BUILD_CENTAUR_JDBC_URL
-<<<<<<< HEAD
       - CROMWELL_BUILD_CENTAUR_JDBC_METADATA_URL
       - CROMWELL_BUILD_CENTAUR_JDBC_NUM_THREADS
-=======
       - CROMWELL_BUILD_CENTAUR_MAX_WORKFLOW_LENGTH
-      - CROMWELL_BUILD_CENTAUR_PRIOR_JDBC_DRIVER
-      - CROMWELL_BUILD_CENTAUR_PRIOR_JDBC_URL
-      - CROMWELL_BUILD_CENTAUR_PRIOR_SLICK_PROFILE
->>>>>>> 36c6713f
       - CROMWELL_BUILD_CENTAUR_READ_LINES_LIMIT
       - CROMWELL_BUILD_CENTAUR_SLICK_PROFILE
       - CROMWELL_BUILD_PAPI_AUTH_MODE
@@ -114,15 +102,9 @@
       - CROMWELL_BUILD_CENTAUR_256_BITS_KEY
       - CROMWELL_BUILD_CENTAUR_JDBC_DRIVER
       - CROMWELL_BUILD_CENTAUR_JDBC_URL
-<<<<<<< HEAD
       - CROMWELL_BUILD_CENTAUR_JDBC_METADATA_URL
       - CROMWELL_BUILD_CENTAUR_JDBC_NUM_THREADS
-=======
       - CROMWELL_BUILD_CENTAUR_MAX_WORKFLOW_LENGTH
-      - CROMWELL_BUILD_CENTAUR_PRIOR_JDBC_DRIVER
-      - CROMWELL_BUILD_CENTAUR_PRIOR_JDBC_URL
-      - CROMWELL_BUILD_CENTAUR_PRIOR_SLICK_PROFILE
->>>>>>> 36c6713f
       - CROMWELL_BUILD_CENTAUR_READ_LINES_LIMIT
       - CROMWELL_BUILD_CENTAUR_SLICK_PROFILE
       - CROMWELL_BUILD_PAPI_AUTH_MODE
