import Version.cromwellVersion
import org.apache.ivy.Ivy
import org.apache.ivy.core.IvyPatternHelper
import org.apache.ivy.core.module.descriptor.{DefaultModuleDescriptor, MDArtifact}
import org.apache.ivy.plugins.resolver.IBiblioResolver
import sbt.Keys._
import sbt._
import sbtassembly.AssemblyPlugin.autoImport._
import sbtdocker.DockerPlugin.autoImport._
import sbtdocker.Instruction

import java.io.FileNotFoundException
import scala.collection.JavaConverters._
import scala.sys.process._

object Publishing {

  val dockerTags = settingKey[Seq[String]]("The tags for docker builds.")
  val dockerPushCheck = taskKey[Unit]("Check that the public repository exists in DockerHub.")

  val dockerCustomSettings = settingKey[Seq[Instruction]]("Additional instructions for docker image.")

  val dockerSettings: Seq[Setting[_]] = List(
    /*
    NOTE: Gave up fighting with SBT settings. Using an environment variable instead.

    The below "just works", assuming womtool docker image building is also enabled, setting the right image names and
    versions.

    `sbt 'show docker::imageNames'` returns:
      ArrayBuffer(broadinstitute/womtool:30-c33be41-SNAP)
      ArrayBuffer(broadinstitute/cromwell:30-c33be41-SNAP)

    `CROMWELL_SBT_DOCKER_TAGS=dev,develop sbt 'show docker::imageNames'` returns:
      ArrayBuffer(broadinstitute/womtool:dev, broadinstitute/womtool:develop)
      ArrayBuffer(broadinstitute/cromwell:dev, broadinstitute/cromwell:develop)
    */
    dockerTags := {
      val versionsCsv = if (Version.isSnapshot) version.value else s"$cromwellVersion,${version.value}"
      sys.env.getOrElse("CROMWELL_SBT_DOCKER_TAGS", versionsCsv).split(",")
    },
    docker / imageNames := dockerTags.value map { tag =>
      ImageName(namespace = Option("broadinstitute"), repository = name.value, tag = Option(tag))
    },
    docker / dockerfile := {
      // The assembly task generates a fat JAR file
      val artifact: File = assembly.value
      val artifactTargetPath = s"/app/${artifact.name}"
      val projectName = name.value
      val additionalDockerInstr: Seq[Instruction] = (dockerCustomSettings ?? Nil).value

      new Dockerfile {
        from("us.gcr.io/broad-dsp-gcr-public/base/jre:11-debian")
        expose(8000)
        add(artifact, artifactTargetPath)
        runRaw(s"ln -s $artifactTargetPath /app/$projectName.jar")

        /*
        If you use the 'exec' form for an entry point, shell processing is not performed and
        environment variable substitution does not occur.  Thus we have to /bin/bash here
        and pass along any subsequent command line arguments
        See https://docs.docker.com/engine/reference/builder/#/entrypoint

        Notes and warnings on JAVA_OPTS in docker-compose YAML files:

        Setting JAVA_OPTS in a docker-compose YAML requires a combination of passing and parsing values through:
        1. docker-compose
        2. environment key/values
        3. bash parameter expansion without full bash command parsing

        Examples:
        - docker-compose splits the env key/value on the first `=`:
          - If in the docker-compose YAML:              my_key=my_val1=my_al2
          - Then in the environment key "my_key" value: my_val1=my_val2
        - For legibility the YAMLs use chomped-block-scalar for JAVA_OPTS: https://yaml-multiline.info/
          - Newlines are removed, and the yaml value is compressed into a space separated string.
          - Again, only the first `=` sign is used by docker-compose to separate the env key/value pair.
          - The newlines-that-are-now-spaces get included into the env values.
        - Do not quote args! The quotes will be passed into the env-value by docker-compose. Bash will not remove them.
          - If in the docker-compose YAML: -Dmy_key="my_val"
          - Then in the running program:   conf.getString("my_key") == "\"my_val\"")
        - Spaces are ok in YAML values, but NOT env values! The JAVA_OPTS in the `entrypoint` below does not "quote".
          - If the env key "ENV_PATH" has value: /path/dir with spaces/file.conf
          - If in the docker-compose YAML:       JAVA_OPTS=-Dconfig.file=${ENV_PATH} -Dfoo=bar
          - Then `entryPoint` bash runs command: "java" "-Dconf.file=/path/dir" "with" "spaces/file.conf" "-Dfoo=bar"
        - If needed use $$ to escape dollar signs: https://docs.docker.com/compose/compose-file/#variable-substitution
          - Don't have a current example where this is required
          - Often one can just allow docker-compose to pass or perform environment variable substitution
         */
        entryPoint(
          "/bin/bash",
          "-c",
          s"java $${JAVA_OPTS} -jar /app/$projectName.jar $${${projectName.toUpperCase.replaceAll("-", "_")}_ARGS} $${*}",
          "--"
        )
        // for each custom setting (instruction) run addInstruction()
        additionalDockerInstr.foreach(addInstruction)
      }
    },
    docker / buildOptions := BuildOptions(
      cache = false,
      removeIntermediateContainers = BuildOptions.Remove.Always
<<<<<<< HEAD
    )
=======
    ),
    ThisBuild / dockerCustomSettings := Nil // setting the default value
>>>>>>> 566dec12
  )

  def dockerPushSettings(pushEnabled: Boolean): Seq[Setting[_]] = {
    if (pushEnabled) {
      List(
        dockerPushCheck := {
          val projectName = name.value
          val repositoryName = s"broadinstitute/$projectName"
          val repositoryUrl = s"https://registry.hub.docker.com/v2/repositories/$repositoryName/"
          try {
            url(repositoryUrl).cat.lineStream
          } catch {
            case exception: Exception =>
              throw new IllegalStateException(
                s"""|Verify that public repository https://hub.docker.com/r/$repositoryName exists.
                    |Either create the public repository including push access for the credentials in vault, or update
                    |`.withExecutableSettings()` in build.sbt adding either `buildDocker = false` or `pushDocker = false`.
                    |""".stripMargin,
                exception
              )
          }
        }
      )
    } else {
      List(
        DockerKeys.dockerPush := {
<<<<<<< HEAD
          Map.empty[sbtdocker.ImageName,sbtdocker.ImageDigest]
=======
          Map.empty[sbtdocker.ImageName, sbtdocker.ImageDigest]
>>>>>>> 566dec12
        }
      )
    }
  }

  private val broadArtifactoryResolver: Resolver =
    "Broad Artifactory" at
      "https://broadinstitute.jfrog.io/broadinstitute/libs-release/"

  // https://stackoverflow.com/questions/9819965/artifactory-snapshot-filename-handling
  private val buildTimestamp = System.currentTimeMillis() / 1000

  private val broadArtifactoryLocalResolver: Resolver =
    "Broad Artifactory Local" at
      s"https://broadinstitute.jfrog.io/broadinstitute/libs-release-local;build.timestamp=$buildTimestamp/"

  val additionalResolvers = List(
    broadArtifactoryResolver,
    Resolver.sonatypeRepo("releases")
  )

  private val artifactoryCredentialsFile =
    file("target/ci/resources/artifactory_credentials.properties").getAbsoluteFile

  private val artifactoryCredentials: Seq[Credentials] = {
    if (artifactoryCredentialsFile.exists)
      List(Credentials(artifactoryCredentialsFile))
    else
      Nil
  }

  // BT-250 Check if publishing will fail due to already published artifacts
  val checkAlreadyPublished = taskKey[Boolean]("Verifies if publishing has already occurred")
  val errorIfAlreadyPublished = taskKey[Unit]("Fails the build if publishing has already occurred")

  private case class CromwellMDArtifactType(artifactType: String,
                                            artifactExtension: String,
                                            classifierOption: Option[String])

<<<<<<< HEAD
  val artifactorySettings: Seq[Setting[_]] = List(
    publishTo := Option(artifactoryResolver(isSnapshot.value)),
    credentials ++= artifactoryCredentials
=======
  /**
    * The types of MDArtifacts published by this sbt build.
    *
    * This static list is an alternative to retrieving the types from sbt's `publishConfiguration` and its `artifacts`.
    * That `publishConfiguration` unfortunately depends on `compile` so it takes several minutes to run.
    */
  private val cromwellMDArtifactTypes = List(
    CromwellMDArtifactType("pom", "pom", None),
    CromwellMDArtifactType("jar", "jar", None),
    CromwellMDArtifactType("src", "jar", Option("sources")),
    CromwellMDArtifactType("doc", "jar", Option("javadoc"))
  )

  /**
    * Retrieve the IBiblioResolver from sbt's Ivy setup.
    */
  private def getIBiblioResolver(ivy: Ivy): IBiblioResolver = {
    ivy.getSettings.getResolver(broadArtifactoryResolver.name) match {
      case iBiblioResolver: IBiblioResolver => iBiblioResolver
      case other => sys.error(s"Expected an IBiblioResolver, got $other")
    }
  }

  /**
    * Maps an sbt artifact to the Apache Ivy artifact type.
    */
  private def makeMDArtifact(moduleDescriptor: DefaultModuleDescriptor)
                            (cromwellMDArtifactType: CromwellMDArtifactType): MDArtifact = {
    new MDArtifact(
      moduleDescriptor,
      moduleDescriptor.getModuleRevisionId.getName,
      cromwellMDArtifactType.artifactType,
      cromwellMDArtifactType.artifactExtension,
      null,
      cromwellMDArtifactType.classifierOption.map("classifier" -> _).toMap.asJava
    )
  }

  /**
    * Returns true and prints out an error if an artifact already exists.
    */
  private def existsMDArtifact(resolver: IBiblioResolver, log: Logger)(mdArtifact: MDArtifact): Boolean = {
    val exists = resolver.exists(mdArtifact)
    if (exists) {
      val pattern = resolver.getRoot + resolver.getPattern
      val urlString = IvyPatternHelper.substitute(pattern, mdArtifact)
      log.error(s"Already published: $urlString")
    }
    exists
  }

  val publishingSettings: Seq[Setting[_]] = List(
    publishTo := Option(broadArtifactoryLocalResolver),
    credentials ++= artifactoryCredentials,
    checkAlreadyPublished := {
      val module = ivyModule.value
      val log = streams.value.log

      module.withModule(log) {
        case (ivy, moduleDescriptor, _) =>
          val resolver = getIBiblioResolver(ivy)
          cromwellMDArtifactTypes
            .map(makeMDArtifact(moduleDescriptor))
            .map(existsMDArtifact(resolver, log))
            .exists(identity)
      }
    },
    errorIfAlreadyPublished := {
      if (checkAlreadyPublished.value) {
        sys.error(
          s"Some ${version.value} artifacts were already published and will need to be manually deleted. " +
          "See the errors above for the list of published artifacts."
        )
      }
    }
>>>>>>> 566dec12
  )

  val verifyArtifactoryCredentialsExist = taskKey[Unit]("Verify that the artifactory credentials file exists.")

  val rootPublishingSettings: Seq[Setting[_]] = List(
    verifyArtifactoryCredentialsExist := {
      if (!artifactoryCredentialsFile.exists) {
        throw new FileNotFoundException(
          s"""|${artifactoryCredentialsFile.toString}
              |The artifactory credentials file was not found.
              |Possibly the file was not rendered from vault,
              |or an `sbt clean` removed the /target directory.
              |""".stripMargin
        )
      }
    }
  )
}<|MERGE_RESOLUTION|>--- conflicted
+++ resolved
@@ -100,12 +100,7 @@
     docker / buildOptions := BuildOptions(
       cache = false,
       removeIntermediateContainers = BuildOptions.Remove.Always
-<<<<<<< HEAD
     )
-=======
-    ),
-    ThisBuild / dockerCustomSettings := Nil // setting the default value
->>>>>>> 566dec12
   )
 
   def dockerPushSettings(pushEnabled: Boolean): Seq[Setting[_]] = {
@@ -132,11 +127,7 @@
     } else {
       List(
         DockerKeys.dockerPush := {
-<<<<<<< HEAD
-          Map.empty[sbtdocker.ImageName,sbtdocker.ImageDigest]
-=======
           Map.empty[sbtdocker.ImageName, sbtdocker.ImageDigest]
->>>>>>> 566dec12
         }
       )
     }
@@ -176,11 +167,6 @@
                                             artifactExtension: String,
                                             classifierOption: Option[String])
 
-<<<<<<< HEAD
-  val artifactorySettings: Seq[Setting[_]] = List(
-    publishTo := Option(artifactoryResolver(isSnapshot.value)),
-    credentials ++= artifactoryCredentials
-=======
   /**
     * The types of MDArtifacts published by this sbt build.
     *
@@ -256,7 +242,6 @@
         )
       }
     }
->>>>>>> 566dec12
   )
 
   val verifyArtifactoryCredentialsExist = taskKey[Unit]("Verify that the artifactory credentials file exists.")
