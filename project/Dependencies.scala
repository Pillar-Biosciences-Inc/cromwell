--- conflicted
+++ resolved
@@ -70,11 +70,6 @@
   // such as googleCloudNioV have already been pinned for Scala Steward so this might not be a trivial undertaking.
   private val jaxbV = "2.3.2" // scala-steward:off
   private val kindProjectorV = "0.9.9"
-<<<<<<< HEAD
-  private val kittensV = "2.0.0"
-  private val liquibaseSlf4jV = "2.0.0"
-  private val liquibaseV = "3.10.1"
-=======
   private val kittensV = "2.1.0"
   private val liquibaseSlf4jV = "4.0.0"
   // Scala Steward wanted to upgrade liquibase-core to 3.10.2 but that version does not find some uniqueness
@@ -82,8 +77,7 @@
   // liquibase-core 4.0.0 did not have either of those problems but produced tons of strange warnings at runtime
   // similar in form to this: https://github.com/liquibase/liquibase/issues/1294
   // Pinning Liquibase version for the time being.
-  private val liquibaseV = "3.6.3" // scala-steward:off
->>>>>>> cd3de1ea
+  private val liquibaseV = "3.10.1" // scala-steward:off
   private val logbackV = "1.2.3"
   private val lz4JavaV = "1.7.1"
   private val mariadbV = "2.7.0"
@@ -116,18 +110,11 @@
   private val scoptV = "3.7.1"
   private val sentryLogbackV = "1.7.30" // scala-steward: off (BA-6640)
   private val shapelessV = "2.3.3"
-<<<<<<< HEAD
-  private val simulacrumV = "0.15.0"
-  private val slf4jV = "1.7.25"
-  private val slickCatsV = "0.9.0"
-  private val sqliteV = "3.32.3"
-  private val testContainersScalaV = "0.35.2"
-=======
   private val simulacrumV = "1.0.0"
   private val slf4jV = "1.7.30"
   private val slickCatsV = "0.10.2"
+  private val sqliteV = "3.32.3"
   private val testContainersScalaV = "0.38.4"
->>>>>>> cd3de1ea
 
   /* If you're about to update our Slick version:
     * Consider checking whether the new Slick version passes tests with upserts enabled (eg KeyValueDatabaseSpec)
@@ -256,14 +243,10 @@
   )
 
   private val liquibaseDependencies = List(
-<<<<<<< HEAD
     "org.liquibase" % "liquibase-core" % liquibaseV exclude("javax.xml.bind", "jaxb-api"),
-=======
-    "org.liquibase" % "liquibase-core" % liquibaseV,
       // The exclusion below will be needed if / when liquibase-core is upgraded to 3.10+
       // Avert collision with jakarta.xml.bind-api
       // exclude("javax.xml.bind", "jaxb-api"),
->>>>>>> cd3de1ea
     // This is to stop liquibase from being so noisy by default
     // See: http://stackoverflow.com/questions/20880783/how-to-get-liquibase-to-log-using-slf4j
     "com.mattbertolini" % "liquibase-slf4j" % liquibaseSlf4jV
