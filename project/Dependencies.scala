--- conflicted
+++ resolved
@@ -57,12 +57,7 @@
   private val hsqldbV = "2.5.1"
   private val http4sVersion = "0.21.7" // scala-steward:off (CROM-6678)
   private val jacksonV = "2.12.2"
-<<<<<<< HEAD
-  private val janinoV = "3.1.2"
-=======
-  private val jacksonJqV = "1.0.0-preview.20201123"
   private val janinoV = "3.1.3"
->>>>>>> 566dec12
   private val javaxActivationV = "1.2.0"
   // jaxb-impl 2.3.3 depends on com.sun.activation:jakarta.activation and jakarta.xml.bind:jakarta.xml.bind-api,
   // which jaxb-impl 2.3.2 did not. jakarta.activation corresponds to the "updated" Maven coordinates for the Java
