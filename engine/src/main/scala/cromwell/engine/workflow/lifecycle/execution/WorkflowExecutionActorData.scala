--- conflicted
+++ resolved
@@ -7,10 +7,6 @@
 import cromwell.engine.workflow.lifecycle.execution.OutputStore.{OutputCallKey, OutputEntry}
 import cromwell.engine.workflow.lifecycle.execution.WorkflowExecutionActor.{DeclarationKey, SubWorkflowKey}
 import cromwell.engine.{EngineWorkflowDescriptor, WdlFunctions}
-<<<<<<< HEAD
-import cromwell.util.JsonFormatting.WdlValueJsonFormatter
-=======
->>>>>>> 26ade632
 import wdl4s.values.WdlValue
 import wdl4s.{GraphNode, Scope}
 
@@ -20,11 +16,7 @@
 /** Data differential between current execution data, and updates performed in a method that needs to be merged. */
 final case class WorkflowExecutionDiff(executionStoreChanges: Map[JobKey, ExecutionStatus],
                                        engineJobExecutionActorAdditions: Map[ActorRef, JobKey] = Map.empty) {
-<<<<<<< HEAD
-  def containsNewEntry = executionStoreChanges.exists(_._2 == NotStarted)
-=======
   def containsNewEntry = executionStoreChanges.exists(esc => esc._2 == NotStarted)
->>>>>>> 26ade632
 }
 
 object WorkflowExecutionActorData {
@@ -57,7 +49,6 @@
       case swKey: SubWorkflowKey => (backendJobExecutionActors, subWorkflowExecutionActors - swKey)
       case _ => (backendJobExecutionActors, subWorkflowExecutionActors)
     }
-<<<<<<< HEAD
 
     this.copy(
       executionStore = executionStore.add(Map(jobKey -> Done)),
@@ -67,17 +58,6 @@
     )
   }
 
-=======
-
-    this.copy(
-      executionStore = executionStore.add(Map(jobKey -> Done)),
-      backendJobExecutionActors = newJobExecutionActors,
-      subWorkflowExecutionActors = newSubWorkflowExecutionActors,
-      outputStore = outputStore.add(updateSymbolStoreEntry(jobKey, outputs))
-    )
-  }
-
->>>>>>> 26ade632
   def declarationEvaluationSuccess(declarationKey: DeclarationKey, value: WdlValue) = {
     val outputStoreKey = OutputCallKey(declarationKey.scope, declarationKey.index)
     val outputStoreValue = OutputEntry(declarationKey.scope.unqualifiedName, value.wdlType, Option(value))
@@ -102,18 +82,9 @@
     * If complete, this will return Some(finalStatus).  Otherwise, returns None */
   def workflowCompletionStatus: Option[ExecutionStatus] = {
     // `List`ify the `prerequisiteScopes` to avoid expensive hashing of `Scope`s when assembling the result.
-<<<<<<< HEAD
-    def upstream(scope: GraphNode): List[Scope] = {
-      val directUpstream: List[Scope with GraphNode] = scope.upstream.toList
-      directUpstream ++ directUpstream.flatMap(upstream)
-    }
-    def upstreamFailed(scope: Scope) = scope match {
-      case node: GraphNode => upstream(node) filter { s =>
-=======
 
     def upstreamFailed(scope: Scope): List[GraphNode] = scope match {
       case node: GraphNode => node.upstreamAncestry.toList filter { s =>
->>>>>>> 26ade632
         executionStore.store.exists({ case (key, status) => status == Failed && key.scope == s })
       }
     }
@@ -135,7 +106,6 @@
 
   def removeEngineJobExecutionActor(actorRef: ActorRef) = {
     this.copy(engineCallExecutionActors = engineCallExecutionActors - actorRef)
-<<<<<<< HEAD
   }
 
   def addCallExecutionActor(jobKey: JobKey, actor: Option[ActorRef]): WorkflowExecutionActorData = actor match {
@@ -146,30 +116,6 @@
           case _ => this
         }
       case None => this
-  }
-
-  def removeCallExecutionActor(jobKey: JobKey): WorkflowExecutionActorData = {
-    jobKey match {
-      case jobKey: BackendJobDescriptorKey => this.copy(backendJobExecutionActors = backendJobExecutionActors - jobKey)
-      case swKey: SubWorkflowKey => this.copy(subWorkflowExecutionActors = subWorkflowExecutionActors - swKey)
-      case _ => this
-    }
-  }
-
-  def addExecutions(jobExecutionMap: JobExecutionMap): WorkflowExecutionActorData = {
-    this.copy(downstreamExecutionMap = downstreamExecutionMap ++ jobExecutionMap)
-=======
-  }
-
-  def addCallExecutionActor(jobKey: JobKey, actor: Option[ActorRef]): WorkflowExecutionActorData = actor match {
-      case Some(actorRef) =>
-        jobKey match {
-          case jobKey: BackendJobDescriptorKey => this.copy(backendJobExecutionActors = backendJobExecutionActors + (jobKey -> actorRef))
-          case swKey: SubWorkflowKey => this.copy(subWorkflowExecutionActors = subWorkflowExecutionActors + (swKey -> actorRef))
-          case _ => this
-        }
-      case None => this
->>>>>>> 26ade632
   }
 
   def removeCallExecutionActor(jobKey: JobKey): WorkflowExecutionActorData = {
