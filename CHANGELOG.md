# Cromwell Change Log

<<<<<<< HEAD
## 80 Release Notes

### Optional docker soft links

Cromwell now allows opting into configured soft links on shared file systems such as HPC environments. More details can
be found [here](https://cromwell.readthedocs.io/en/stable/backends/HPC/#optional-docker-soft-links).
=======
## 82 Release Notes

 * Restored missing example configuration file
 * Upgraded to latest version of the Google Cloud Storage NIO library (0.124.8)
 * Cromwell will now finitely retry the following Google Cloud Storage I/O error.
   * Response code `400` bad request, message `User project specified in the request is invalid`
   * The default retry count is `5` and may be customized with `system.io.number-of-attempts`.

## 81 Release Notes

### Workflow labels in TES tasks

Beginning in Cromwell 81 we will populate the `tags` field of tasks created by the TES backend
with the labels applied to the workflow at creation time.  No guarantee is made about labels
added while the workflow is running.

### Alibaba BCS backend and OSS filesystem removed

The BCS backend and OSS filesystem (both of which support Alibaba Cloud) have been removed.

## 80 Release Notes

### Direct WES support in Cromwell

Cromwell 80 no longer supports the wes2cromwell project within the Cromwell repository.

In the previous release, 3 Wes2Cromwell endpoints in the Cromwell project were implemented and documented in the Swagger API. Three new endpoints,
located within the wes2cromwell project, will also be moved, implemented, and documented within Cromwell. As a result of this, we can safely remove 
and deprecate the wes2cromwell project from the repo.

Previous endpoints:

| HTTP verb | Endpoint path | Description   |
| --------- | ------------- |---------------|
| GET | /api/ga4gh/wes/v1/service-info | Server info |
| POST | /api/ga4gh/wes/v1/runs/{run_id}/cancel | Abort workflow |
| GET | /api/ga4gh/wes/v1/runs/{run_id}/status | Workflow status |

Newly implemented endpoints:

| HTTP verb | Endpoint path | Description     |
| --------- | ------------- |-----------------|
| GET | /api/ga4gh/wes/v1/runs | List workflows  |
| POST | /api/ga4gh/wes/v1/runs | Submit workflow |
| GET | /api/ga4gh/wes/v1/runs/{run_id} | Workflow details |
>>>>>>> 56d3d1d8

## 79 Release Notes

### Last release with CWL support

Cromwell 79 is the last release with CWL. Support will be removed in Cromwell 80 and above.

CWL will be re-introduced at a later date in the [Terra platform](https://terra.bio/), using a solution other than Cromwell. See the blog post ["Terra’s roadmap to supporting more workflow languages"](https://terra.bio/terras-roadmap-to-supporting-more-workflow-languages/) for details.

| Product                                   | Language | Support               |
|-------------------------------------------|----------|-----------------------|
| Cromwell standalone                       | WDL      | :white_check_mark:    |
| Cromwell standalone                       | CWL      | :x:                    |
| [Terra SaaS platform](https://terra.bio/) | WDL      | :white_check_mark:    |
| [Terra SaaS platform](https://terra.bio/) | CWL      | Future support planned |

### Last release with Alibaba Cloud

The BCS backend and OSS filesystem (both of which support Alibaba Cloud) will be removed in version 80.

### WES endpoints preview

As a means to stay on top of endpoints within our repo, 3 new Workflow Execution Service (WES) endpoints are now documented in the Cromwell Swagger (others to follow as part of later work):

| HTTP verb | Endpoint path | Description   |
| --------- | ------------- |---------------|
| GET | /api/ga4gh/wes/v1/service-info | Server info |
| POST | /api/ga4gh/wes/v1/runs/{run_id}/cancel | Abort workflow |
| GET | /api/ga4gh/wes/v1/runs/{run_id}/status | Workflow status |

### Scala 2.13

Cromwell is now built with Scala version 2.13. This change should not be noticeable to users but may be of interest to developers of Cromwell backend implementations.

### Bug Fixes

 * Fixed a call caching bug in which an invalid cache entry could cause a valid cache entry to be ignored.

## 75 Release Notes

### New `AwaitingCloudQuota` backend status

For Cloud Life Sciences v2beta only.

When a user's GCP project reaches a quota limit, Cromwell continues to submit jobs and Life Sciences acknowledges them as created even if the physical VM cannot yet start. Cromwell now detects this condition in the backend and reports `AwaitingCloudQuota`.

The status is informational and does not require any action. Users wishing to maximize throughput can use `AwaitingCloudQuota` as an indication they should check quota in Cloud Console and request a quota increase from GCP.

`AwaitingCloudQuota` will appear between the `Initializing` and `Running` backend statuses, and will be skipped if not applicable.

Now:

| Status in metadata |Quota normal| Quota delay          | Status meaning                                    |
|--------------------|----|----------------------|---------------------------------------------------|
| `executionStatus`    |`Running`| `Running`            | Job state Cromwell is requesting from the backend |
| `backendStatus`      |`Running`| `AwaitingCloudQuota` | Job state reported by backend                          |

Previously:

| Status in metadata |Quota normal|Quota delay| Status meaning                                            |
|--------------------|----|----|-----------------------------------------------------------|
| `executionStatus`    |`Running`|`Running`| Job state Cromwell is requesting from the backend |
| `backendStatus`      |`Running`|`Running`| Job state reported by backend |

### New 'requestedWorkflowId' API Option

Allows users to choose their own workflow IDs at workflow submission time. 

If supplied for single workflows, this value must be a JSON string containing a valid, and not already used, UUID. For batch submissions, this value must be a JSON array of valid UUIDs.

If not supplied, the behavior is as today: Cromwell will generate a random workflow ID for every workflow submitted. 

### Bug Fixes

* Fixed a bug on Google Pipelines API backends where missing optional output files (`File?`) were not correctly detected by Cromwell and caused invalid call cache entries to be written.

## 73 Release Notes

### Workflow Restart Performance Improvements

Cromwell now allows for improved performance restarting large workflows through the use of a separate rate limiter for restart checks than the rate limiter used for starting new jobs.
The restart check rate limiter is pre-configured in Cromwell's bundled [reference.conf](https://github.com/broadinstitute/cromwell/blob/develop/core/src/main/resources/reference.conf); see the `job-restart-check-rate-control` stanza in that file for explanations of the various parameters if adjustments are desired.

## 71 Release Notes

### Bug Fixes

* Fixed an issue handling data in Google Cloud Storage buckets with requester pays enabled that could sometimes cause I/O to fail.

## 70 Release Notes

### CWL security fix [#6510](https://github.com/broadinstitute/cromwell/pull/6510)

Fixed an issue that could allow submission of an untrusted CWL file to initiate remote code execution. The vector was improper deserialization of the YAML source file.

CWL execution is enabled by default unless a `CWL` [stanza](https://github.com/broadinstitute/cromwell/blob/develop/core/src/main/resources/reference.conf#L460-L482) is present in the configuration that specifies `enabled: false`. Cromwell instances with CWL disabled were not affected. Consequently, users who wish to mitigate the vulnerability without upgrading Cromwell may do so via this config change.

- Thank you to [Bruno P. Kinoshita](https://github.com/kinow) who first found the issue in a different CWL project ([CVE-2021-41110](https://github.com/common-workflow-language/cwlviewer/security/advisories/GHSA-7g7j-f5g3-fqp7)) and [Michael R. Crusoe](https://github.com/mr-c) who suggested we investigate ours.

## 68 Release Notes

### Virtual Private Cloud

Previous Cromwell versions allowed PAPIV2 jobs to run on a specific subnetwork inside a private network by adding the
information to Google Cloud project labels.

Cromwell now allows PAPIV2 jobs to run on a specific subnetwork inside a private network by adding the network and
subnetwork name directly inside the `virtual-private-cloud` backend configuration. More info
[here](https://cromwell.readthedocs.io/en/stable/backends/Google/).

## 67 Release Notes

### Configuration updates for improved scaling

Some configuration changes were introduced in Cromwell 67 to support improved scaling. See Cromwell's `reference.conf` for details on new parameters.

* I/O throttling moved from `io` to its own `io.throttle` stanza; config updates may be required if these values are currently being overridden in local deployments.

* The default `system.job-rate-control` has been changed from 50 per second to 20 per 10 seconds.

* New configuration parameters have been introduced for values which were previously hardcoded constants:
  * `system.file-hash-batch-size`, value updated from `100` to `50`.
  * `io.gcs.max-batch-size`, value stays the same at `100`.
  * `io.gcs.max-batch-duration`, value stays the same at `5 seconds`.

* New configuration parameters which should not require updating:
  * `io.command-backpressure-staleness`
  * `io.backpressure-extension-log-threshold`
  * `load-control.io-normal-window-minimum`
  * `load-control.io-normal-window-maximum`

* `io.nio.parallelism` was previously misspelled in `reference.conf` but not in Cromwell's configuration reading code. Only correct spellings of this configuration key had or will have effect.

## 66 Release Notes

### Google Artifact Registry Support
Cromwell now supports call caching when using Docker images hosted on
[Google Artifact Registry](https://cloud.google.com/artifact-registry).

### Google Image Repository Hashing Updates
The previously documented `docker.hash-lookup.gcr` configuration has been renamed to `docker.hash-lookup.google` and
now applies to both Google Container Registry (GCR) and Google Artifact Registry (GAR) repositories.
Support for the `docker.hash-lookup.gcr-api-queries-per-100-seconds` configuration key has been formally discontinued
and a bug preventing correct handling of `docker.hash-lookup...throttle` configuration has been fixed.
Please see Cromwell's bundled
[`reference.conf`](https://github.com/broadinstitute/cromwell/blob/develop/core/src/main/resources/reference.conf)
for more details.

## 65 Release Notes

* An additional set of metrics relating to metadata age were added.

### AMD Rome support on PAPI v2
On the PAPI v2 backends "AMD Rome" is now supported as a CPU platform. More details can be found
[here](https://cromwell.readthedocs.io/en/develop/RuntimeAttributes/#cpuplatform).

## 64 Release Notes

### Intel Cascade Lake support on PAPI v2

On the PAPI v2 backends "Intel Cascade Lake" is now supported as a CPU platform. More details can be found
[here](https://cromwell.readthedocs.io/en/develop/RuntimeAttributes/#cpuplatform).

## 63 Release Notes

### Removed refresh token authentication mode

Google Pipelines API v1 supported authentication with refresh tokens, while v2 of the API does not.

Now that v1 has been discontinued and shut down, this version of Cromwell removes support for refresh tokens.

## 62 Release Notes

### Downloading Access URLs

Added experimental support to download data during Google [Cloud Life Sciences](https://cloud.google.com/life-sciences)
jobs using [DRS
AccessURLs](https://ga4gh.github.io/data-repository-service-schemas/preview/release/drs-1.1.0/docs/#_accessurl).

## 61 Release Notes

### No labels update for Archived workflows

If **- and ONLY if -** you have metadata archiving turned on, then for a workflow whose metadata has been archived by Cromwell 
according to the lifecycle policy, Cromwell will no longer add new labels or update existing labels for this workflow 
coming through PATCH `/labels` endpoint.

## 60 Release Notes

### Java 11

As of this version, a distribution of Java 11 is required to run Cromwell. Cromwell is developed, tested, and
containerized using [AdoptOpenJDK 11 HotSpot](https://adoptopenjdk.net/).

### Hybrid metadata storage ("carboniting") removed

Carboniting functionality has been removed from Cromwell. 
There will be no effect for customers who store metadata permanently in the relational database (most common),
and there will also be no effect for customers who use the in-memory database.

Breaking change only for customers who explicitly enabled `carbonite-metadata-service` in their configuration to split
metadata storage between a relational database and Google Cloud Storage. If you had previously enabled carboniting and 
deletion, any workflows marked as `ArchivedAndPurged` in your database will no longer be accessible via the Cromwell metadata API.

## 59 Release Notes

### Bug Fixes

* Fixed a pair of bugs that could cause workflows to fail unexpectedly with the errors "413 Request Entity Too Large"
  and "java.net.SocketTimeoutException: Read timed out" when accessing Google Cloud Storage.

## 58 Release Notes

Internal CI-related changes only.

## 57 Release Notes

### Breaking configuration change to reference disk support on PAPI v2

Beginning with Cromwell 57, reference disk manifests are now specified completely within Cromwell configuration
rather than through a level of indirection to a manifest file stored in GCS. More details can be found
[here](https://cromwell.readthedocs.io/en/develop/backends/Google#reference-disk-support).

## 56 Release Notes

### Retry with More Memory as workflow option

The experimental memory retry feature gains per-workflow customization and includes breaking changes:
* The per-backend configuration key `<backend>.config.memory-retry.error-keys` has been removed and replaced 
with global key `system.memory-retry-error-keys`
* The per-backend configuration key `<backend>.config.memory-retry.multiplier` has been replaced with **workflow option** 
`memory_retry_multiplier`

More details can be found [here](https://cromwell.readthedocs.io/en/develop/wf_options/Overview.md#retry-with-more-memory-multiplier).

### Bug Fixes

* Fixed a bug that caused Cromwell to mark workflows as failed after a single `500`, `503`, or `504` error from Google Cloud Storage.
  * Cromwell will now retry these errors as designed.
  * The default retry count is `5` and may be customized with `system.io.number-of-attempts`. 

## 55 Release Notes

### Apple Silicon support statement

Users with access to the new Mac hardware should review [important information provided here](https://cromwell.readthedocs.io/en/stable/Releases).

### Bug Fixes

* Fixed a bug that prevented `read_json()` from working with arrays and primitives. The function now works as expected for all valid JSON data inputs. 
More information on JSON Type to WDL Type conversion can be found [here](https://github.com/openwdl/wdl/blob/main/versions/1.0/SPEC.md#mixed-read_jsonstringfile).

* Now retries HTTP 408 responses as well as HTTP 429 responses during DOS/DRS resolution requests.

* Fixed a bug that prevented the call caching diff endpoint from working with scatters in workflows with archived metadata.

### New Features

#### Reference disk support on PAPI v2

Cromwell now offers support for the use of reference disks on the PAPI v2 backend as an alternative to localizing
reference inputs. More details [here](https://cromwell.readthedocs.io/en/develop/backends/Google#reference-disk-support).

#### Docker image cache support on PAPI v2 lifesciences beta

Cromwell now offers support for the use of Docker image caches on the PAPI v2 lifesciences beta backend. More details [here](https://cromwell.readthedocs.io/en/develop/backends/Google#docker-image-cache-support).

#### Preemptible Recovery via Checkpointing

* Cromwell can now help tasks recover from preemption by allowing them to specify a 'checkpoint' file which will be restored
to the worker VM on the next attempt if the task is interrupted. More details [here](https://cromwell.readthedocs.io/en/develop/optimizations/CheckpointFiles)

## 54 Release Notes

### Bug Fixes

* Fixed a bug that prevented `write_json()` from working with arrays and primitives. The function now works as expected for `Boolean`, `String`, `Integer`, `Float`,
 `Pair[_, _]`, `Object`, `Map[_, _]` and `Array[_]` (including array of objects) type inputs. More information on WDL Type to JSON Type 
 conversion can be found [here](https://github.com/openwdl/wdl/blob/main/versions/1.0/SPEC.md#mixed-read_jsonstringfile).

### Spark backend support removal

Spark backend was not widely used and it was decided to remove it from the codebase in order to narrow the scope of Cromwell code. 

### Improved DRS Localizer logging

Error logging while localizing a DRS URI should now be more clear especially when there is a Requester Pays bucket involved.

### Per-backend hog factors
Cromwell now allows overriding system-level log factors on back-end level. First, Cromwell will try to use hog-factor 
defined in the backend config, and if it is not defined, it will default to using system-wide hog factor.
```conf
backend {
  providers {
    PAPIv2 {
      config {
        hog-factor: 2
      }
    }
  }
}
```
For more information about hog factors please see [this page](https://cromwell.readthedocs.io/en/develop/cromwell_features/HogFactors/).

### `martha_v2` Support Removed

Cromwell now only supports resolving DOS or DRS URIs through [Martha](https://github.com/broadinstitute/martha)'s most
recent metadata endpoint `martha_v3`, dropping support for Martha's previous metadata endpoint `martha_v2`. To switch to
the new version of Martha's metadata endpoint, update the `martha.url` found in the [filesystems
config](https://cromwell.readthedocs.io/en/stable/filesystems/Filesystems/#overview) to point to `/martha_v3`. More
information on Martha's `martha_v3` request and response schema can be found
[here](https://github.com/broadinstitute/martha#martha-v3).

### DOS/DRS `localization_optional` Support

When running on a backend that supports `localization_optional: true` any DOS or DRS `File` values in the generated
command line will be substituted with the `gsUri` returned from Martha's `martha_v3` endpoint. More information on
`localization_optional` can be found [here](https://cromwell.readthedocs.io/en/stable/optimizations/FileLocalization/).

### DOS/DRS metadata retrieval retried by default

Attempts to retrieve DOS/DRS metadata from Martha will be retried by default. More information can be found
[here](https://cromwell.readthedocs.io/en/stable/optimizations/FileLocalization/).

## 53 Release Notes

### Martha v3 Support

Cromwell now supports resolving DRS URIs through Martha v3 (in addition to Martha v2). To switch to the new version of Martha, update the `martha.url` found in the [filesystems config](https://cromwell.readthedocs.io/en/stable/filesystems/Filesystems/#overview) to
point to `/martha_v3`. More information on Martha v3 request and response schema can be found [here](https://github.com/broadinstitute/martha#martha-v3).

### Support for custom entrypoints on Docker images

Cromwell can now support docker images which have custom entrypoints in the PAPIv2 alpha and beta backends.

### Alpha support for WDL optional outputs on PAPI v2

* Alpha support for WDL optional output files on the PAPI v2 backend has been added, please see the
[documentation](https://cromwell.readthedocs.io/en/stable/wf_options/Google#alpha-support-for-wdl-optional-outputs-on-papi-v2)
for known limitations.

### Monitoring Image Script

* Cromwell now supports an optional `monitoring_image_script` workflow option in addition to the existing
`monitoring_script` and `monitoring_image` options. For more information see the [Google Pipelines API Workflow Options
documentation](https://cromwell.readthedocs.io/en/stable/wf_options/Google#google-pipelines-api-workflow-options).

## 52 Release Notes

### Documentation

Information on how to properly use the Singularity cache with Cromwell is now
provided in the [Cromwell Singularity documentation](
https://cromwell.readthedocs.io/en/stable/tutorials/Containers/#singularity).

### Google library upgrade [(#5565)](https://github.com/broadinstitute/cromwell/pull/5565)

All previous versions of Cromwell shipped with Google Cloud Storage (GCS) libraries that are now deprecated and will [stop working in August 2020](https://developers.googleblog.com/2018/03/discontinuing-support-for-json-rpc-and.html). This release adopts updated libraries to ensure uninterrupted operation. The only user action required is upgrading Cromwell.   

### Bug fixes

* Fixed a bug that required Cromwell to be restarted in order to pick up DNS changes.
    * By default, the JVM caches DNS records with a TTL of infinity.
    * Cromwell now configures its JVM with a 3-minute TTL. This value can be customized by setting `system.dns-cache-ttl`.  
* Clarified an error message that Cromwell emits when the compute backend terminates a job of its own volition (as opposed to termination in response to an abort request from Cromwell)
    * Previously, the error read `The job was aborted from outside Cromwell`
    * The new error reads `The compute backend terminated the job. If this termination is unexpected, examine likely causes such as preemption, running out of disk or memory on the compute instance, or exceeding the backend's maximum job duration.` 

## 51 Release Notes

### Changes and Warnings

The configuration format for call cache blacklisting has been updated, please see the [call caching documentation](
https://cromwell.readthedocs.io/en/stable/Configuring/#call-caching) for details.

### Bug fixes

* Fixed a bug where the `size(...)` function did not work correctly on files 
  from a shared filesystem if `size(...)` was called in the input section on a 
  relative path.
+ Fixed a bug where the `use_relative_output_paths` option would not preserve intermediate folders.

### New functionality

#### Call caching blacklisting improvements

Cromwell previously supported blacklisting GCS buckets containing cache hits which could not be copied for permissions 
reasons. Cromwell now adds support for blacklisting individual cache hits which could not be copied for any reason,
as well as grouping blacklist caches according to a workflow option key. More information available in the [
call caching documentation]( https://cromwell.readthedocs.io/en/stable/Configuring/#call-caching). 

#### new xxh64 and fingerprint strategies for call caching

Existing call cache strategies `path` and `path+modtime` don't work when using docker on shared filesystems 
(SFS backend, i.e. not in cloud storage). The `file` (md5sum) strategy works, but uses a lot of resources.
Two faster strategies have been added for this use case: `xxh64` and 
`fingerprint`. `xxh64` is a lightweight hashing algorithm, `fingerprint` is a strategy designed to be very 
lightweight. Read more about it in the [call caching documentation](
https://cromwell.readthedocs.io/en/stable/Configuring/#call-caching).

## 50 Release Notes

### Changes and Warnings

#### Metadata Archival Config Change

**Note:** Unless you have already opted-in to GCS-archival of metadata during its development, this change will not affect you.
Cromwell's metadata archival configuration has changed in a backwards incompatible way to increase consistency,
please see
[the updated documentation](https://cromwell.readthedocs.io/en/stable/Configuring#hybrid-metadata-storage-classic-carbonite) for details.

## 49 Release Notes

### Changes and Warnings

#### Job store database refactoring

The primary keys of Cromwell's job store tables have been refactored to use a `BIGINT` datatype in place of the previous
`INT` datatype. Cromwell will not be usable during the time the Liquibase migration for this refactor is running.
In the Google Cloud SQL with SSD environment this migration runs at a rate of approximately 40,000 `JOB_STORE_SIMPLETON_ENTRY`
rows per second. In deployments with millions or billions of `JOB_STORE_SIMPLETON_ENTRY` rows the migration may require
a significant amount of downtime so please plan accordingly. The following SQL could be used to estimate the number of
rows in this table:

```
SELECT table_rows FROM INFORMATION_SCHEMA.TABLES WHERE TABLE_SCHEMA = 'cromwell' AND table_name = 'JOB_STORE_SIMPLETON_ENTRY';
```

#### Execution Directory Layout (cache copies)

When an attempt to copy a cache result is made, you'll now see a `cacheCopy` directory in the call root directory. 
This prevents them clashing with the files staged to the same directory for attempt 1 if the cache copy fails (see also: Bug Fixes).

The directory layout used to be:

```
[...]/callRoot/
  - script [from the cache copy attempt, or for execution attempt 1 if the cache copy fails]
  - stdout [from the cache copy attempt, or for execution attempt 1 if the cache copy fails]
  - output.file [from the cache copy attempt, or for execution attempt 1 if the cache copy fails]
  - attempt-2/ [if attempt 1 fails]
    - script
    - stdout
    - output.file
```

but is now:

```
[...]/callRoot/
  - cacheCopy/
    - script
    - stdout
    - output.file
  - script [for attempt 1 if the cache copy fails]
  - stdout [for attempt 1 if the cache copy fails]
  - output.file [for attempt 1 if the cache copy fails]
  - attempt-2/ [if attempt 1 fails]
    - script
    - stdout
    - output.file
```

### New Functionality

#### Disable call-caching for tasks

It is now possible to indicate in a workflow that a task should not be call-cached. See details 
[here](https://cromwell.readthedocs.io/en/stable/optimizations/VolatileTasks).

#### Delete Intermediate Outputs on PapiV2

* **Experimental:** When a new workflow option `delete_intermediate_output_files` is submitted with the workflow,
intermediate `File` objects will be deleted when the workflow completes. See the [Google Pipelines API Workflow Options
documentation](https://cromwell.readthedocs.io/en/stable/wf_options/Google#google-pipelines-api-workflow-options)
for more information.

#### Metadata Archival Support

Cromwell 49 now offers the option to archive metadata to GCS and remove the equivalent metadata from relational
database storage. Please see 
[the documentation](https://cromwell.readthedocs.io/en/stable/Configuring#hybrid-metadata-storage-classic-carbonite) for more details. 

#### Adding support for Google Cloud Life Sciences v2beta
Cromwell now supports running workflows using Google Cloud Life Sciences v2beta API in addition to Google Cloud Genomics v2alpha1. 
More information about migration to the new API from v2alpha1 
[here](https://cromwell.readthedocs.io/en/stable/backends/Google#migration-from-google-cloud-genomics-v2alpha1-to-google-cloud-life-sciences-v2beta). 
* **Note** Google Cloud Life Sciences is the new name for newer versions of Google Cloud Genomics.
* **Note** Support for Google Cloud Genomics v2alpha1 will be removed in a future version of Cromwell. Advance notice will be provided.

### New Docs

#### Installation methods

Links to the conda package and docker container are now available in 
[the install documentation](https://cromwell.readthedocs.io/en/stable/Getting/).


### Bug Fixes

+ Fix a bug where zip files with directories could not be imported. 
  For example a zip with `a.wdl` and `b.wdl` could be imported but one with `sub_workflows/a.wdl` 
  and `imports/b.wdl` could not.
+ Fix a bug which sometimes allowed execution scripts copied by a failed cache-copy to be run instead
  of the attempt-1 script for a live job execution. 
  
## 48 Release Notes

### Womtool Graph for WDL 1.0

The `womtool graph` command now supports WDL 1.0 workflows. 
* **Note:** Generated graphs - including in WDL draft 2 - may look slightly different than they did in version 47.

### Documentation

+ Documented the use of a HSQLDB file-based database so users can try call-caching without needing a database server.
  Please checkout [the database documentation](https://cromwell.readthedocs.io/en/stable/Configuring#database).

## 47 Release Notes

### Retry with more memory on Papiv2 [(#5180)](https://github.com/broadinstitute/cromwell/pull/5180)

Cromwell now allows user defined retries. With `memory-retry` config you can specify an array of strings which when encountered in the `stderr` 
file by Cromwell, allows the task to be retried with multiplier factor mentioned in the config. More information [here](https://cromwell.readthedocs.io/en/stable/backends/Google/).

### GCS Parallel Composite Upload Support

Cromwell 47 now supports GCS parallel composite uploads which can greatly improve delocalization performance.
This feature is turned off by default, it can be turned on by either a backend-level configuration setting or
on a per-workflow basis with workflow options. More details [here](https://cromwell.readthedocs.io/en/stable/backends/Google/).

### Papi V2 Localization Using GCR [(#5200)](https://github.com/broadinstitute/cromwell/pull/5200)

The Docker image for the Google Cloud SDK was previously only [published on Docker
Hub](https://hub.docker.com/r/google/cloud-sdk). Now that the image is [publicly hosted in
GCR](http://gcr.io/google.com/cloudsdktool/cloud-sdk), Papi V2 jobs will localize inputs and delocalize outputs using
the GCR image.

## 46 Release Notes

### Nvidia GPU Driver Update

The default driver for Nvidia GPU's on Google Cloud has been updated from `390` to `418.87.00`.  A user may override this option at anytime by providing the `nvidiaDriverVersion` runtime attribute.  See the [Runtime Attribute description for GPUs](https://cromwell.readthedocs.io/en/stable/RuntimeAttributes/#runtime-attribute-descriptions) for detailed information.

### Enhanced "error code 10" handling in PAPIv2

On Google Pipelines API v2, a worker VM that is preempted may emit a generic error message like
```
PAPI error code 10. The assigned worker has failed to complete the operation
```
instead of a preemption-specific message like
```
PAPI error code 14. Task was preempted for the 2nd time.
```
Cromwell 44 introduced special handling that detects both preemption indicators and re-runs the job consistent with the `preemptible` setting.

Cromwell 46 enhances this handling in response to user reports of possible continued issues.   

## 45 Release Notes

### Improved input and output transfer performance on PAPI v2

Cromwell now requires only a single PAPI "action" each for the entire localization or delocalization process, rather than two per file or directory.
This greatly increases execution speed for jobs with large numbers of input or output files.
In testing, total execution time for a call with 800 inputs improved from more than 70 minutes to less than 20 minutes.

### List dependencies flag in Womtool Command Line [(#5098)](https://github.com/broadinstitute/cromwell/pull/5098)

Womtool now outputs the list of files referenced in import statements using `-l` flag for `validate` command.
More info [here](https://cromwell.readthedocs.io/en/stable/WOMtool/)

### BCS backend new Features support

#### New docker registry
Alibaba Cloud Container Registry is now supported for the `docker` runtime attribute, and the previous `dockerTag` 
runtime attribute continues to be available for Alibaba Cloud OSS Registry.
#### Call caching
Cromwell now supports Call caching when using the BCS backend.
#### Workflow output glob
Globs can be used to define outputs for BCS backend.
#### NAS mount
Alibaba Cloud NAS is now supported for the `mounts` runtime attribute.

### Call Caching Failure Messages [(#5095)](https://github.com/broadinstitute/cromwell/pull/5095)

Call cache failures are no longer sent to the workflow metadata. Instead a limited number of call cache failure messages
will be sent to the workflow log. See [the Cromwell call caching
documentation](https://cromwell.readthedocs.io/en/stable/cromwell_features/CallCaching/) for more information on call
cache failure logging.

## 44 Release Notes

### Improved PAPI v2 Preemptible VM Support

In some cases PAPI v2 will report the preemption of a VM in a way that differs from PAPI v1. This novel means of reporting
preemption was not recognized by Cromwell's PAPI v2 backend and would result in preemptions being miscategorized as call failures.
Cromwell's PAPI v2 backend will now handle this type of preemption.

## 43 Release Notes

### Virtual Private Cloud with Subnetworks

Cromwell now allows PAPIV2 jobs to run on a specific subnetwork inside a private network by adding the subnetwork key 
`subnetwork-label-key` inside `virtual-private-cloud` in backend configuration. More info [here](https://cromwell.readthedocs.io/en/stable/backends/Google/).

### Call caching database refactoring

Cromwell's `CALL_CACHING_HASH_ENTRY` primary key has been refactored to use a `BIGINT` datatype in place of the previous
`INT` datatype. Cromwell will not be usable during the time the Liquibase migration for this refactor is running.
In the Google Cloud SQL with SSD environment this migration runs at a rate of approximately 100,000 `CALL_CACHING_HASH_ENTRY`
rows per second. In deployments with millions or billions of `CALL_CACHING_HASH_ENTRY` rows the migration may require  
a significant amount of downtime so please plan accordingly. The following SQL could be used to estimate the number of
rows in this table:

```
select max(CALL_CACHING_HASH_ENTRY_ID) from CALL_CACHING_HASH_ENTRY
```

### Stackdriver Instrumentation

Cromwell now supports sending metrics to [Google's Stackdriver API](https://cloud.google.com/monitoring/api/v3/). 
Learn more on how to configure [here](https://cromwell.readthedocs.io/en/stable/developers/Instrumentation/).

### BigQuery in PAPI

Cromwell now allows a user to specify BigQuery jobs when using the PAPIv2 backend

### Configuration Changes

#### StatsD Instrumentation

There is a small change in StatsD's configuration path. Originally, the path to the config was `services.Instrumentation.config.statsd`
which now has been updated to `services.Instrumentation.config`. More info on its configuration can be found
[here](https://cromwell.readthedocs.io/en/stable/developers/Instrumentation/).

#### cached-copy

A new experimental feature, the `cached-copy` localization strategy is available for the shared filesystem. 
More information can be found in the [documentation on localization](https://cromwell.readthedocs.io/en/stable/backends/HPC).

#### Yaml node limits

Yaml parsing now checks for cycles, and limits the maximum number of parsed nodes to a configurable value. It also
limits the nesting depth of sequences and mappings. See [the documentation on configuring
YAML](https://cromwell.readthedocs.io/en/stable/Configuring/#yaml) for more information.

### API Changes

#### Workflow Metadata

* It is now possible to use `includeKey` and `excludeKey` at the same time. If so, the metadata key must match the `includeKey` **and not** match the `excludeKey` to be included.
* It is now possible to use "`calls`" as one of your `excludeKey`s, to request that only workflow metadata gets returned.

### PostgreSQL support

Cromwell now supports PostgreSQL (version 9.6 or higher, with the Large Object
extension installed) as a database backend.
See [here](https://cromwell.readthedocs.io/en/stable/Configuring/#database) for
instructions for configuring the database connection.

## 42 Release Notes

### Womtool endpoint

The `/describe` endpoint now differentiates between an invalid workflow and a valid workflow with invalid inputs.

Specifically, the new `validWorkflow` key indicates whether the workflow file is valid by itself. If inputs are provided, they are not considered when calculating this field; if inputs are not provided, the value is identical to `valid`.

### Configuration Changes

 *  Virtual private networks can now be configured. See the section below for details.
 
#### Batch Request Timeouts

The timeout on Cromwell's requests to PAPIv2 can now be configured. See the sample PAPIv2.conf for more documentation:

```conf
backend {
  providers {
    PAPIv2 {
      config { 
        batch-requests {
          timeouts {
            read = 10 seconds
            connect = 10 seconds
          }
        }
      }
    }
  }
}
```

### Virtual Private Networks

Cromwell now allows PAPIV2 jobs to run on a private network by adding the network name inside `virtual-private-cloud` in backend configuration.
More info [here](https://cromwell.readthedocs.io/en/stable/backends/Google/).

### AWS Backend

Now includes background job status polling to hopefully reduce the incidence of 'HTTP 429' errors for large workflows.

## 41 Release Notes

### Workflow Options

* It is now possible to supply custom `google-labels` in [workflow options](https://cromwell.readthedocs.io/en/stable/wf_options/Google/).

### AWS backend

It is now possible to use WDL disk attributes with the following formats on AWS.
```
disks: "local-disk 20 SSD"
```
```
disks: "/some/mnt 20 SSD"
```
Because Cromwell's AWS backend auto-sizes disks, the size specification is simply discarded.

### Time Formatting

In previous versions of Cromwell, times were converted to strings using
[the default Java formatter](https://docs.oracle.com/javase/8/docs/api/java/time/OffsetDateTime.html#toString--) which
generates a variety of ISO-8601 formats. String conversions also retained whatever server time zone generated that
specific time instance.

Going forward, times stored in Cromwell metadata, and later returned via the HTTP endpoint, are now converted to UTC
then formatted with exactly three digits of milliseconds.

For example:
- `2017-01-19T12:34:56-04:00` will now be formatted as
- `2017-01-19T16:34:56.000Z`

This change only affects newly formatted dates. Older dates already formatted and stored by previous versions of
Cromwell will not be updated however they will still return a
[valid ISO-8601 format](https://en.wikipedia.org/wiki/ISO_8601). The older format may be in various non-UTC time zones,
and may or may not include microseconds or even nanoseconds, for example `2017-01-19T12:34:56.123456789-04:00`.

### Config Changes

#### Heartbeat failure shutdown

When a Cromwell instance is unable to write heartbeats for some period of time it will automatically shut down. For more
information see the docs on [configuring Workflow Hearbeats](https://cromwell.readthedocs.io/en/stable/Configuring/).

NOTE: In the remote chance that the `system.workflow-heartbeats.ttl` has been configured to be less than `5 minutes`
then the new configuration value `system.workflow-heartbeats.write-failure-shutdown-duration` must also be explicitly
set less than the `ttl`.

#### nVidia Driver Attribute Change

The runtime attribute `nvidia-driver-version` was previously allowed only as a default runtime attribute in configuration.
Because WDL does not allow attribute names to contain `-` characters, this has been changed to `nvidiaDriverVersion`.
This field is now accepted within WDL files as well as within the configuration file.

#### Logging long running jobs

All backends can now emit slow job warnings after a configurable time running. 
NB This example shows how to configure this setting for the PAPIv2 backend:
```conf
# Emit a warning if jobs last longer than this amount of time. This might indicate that something got stuck.
backend {
  providers {
    PAPIv2 {
      config { 
        slow-job-warning-time: 24 hours
      }
    }
  }
}
```

### Runtime Attributes

#### GPU Attributes

* The `gpuType` attribute is no longer validated against a whitelist at workflow submission time. Instead, validation now happens at runtime. This allows any valid accelerator to be used.
* The `nvidiaDriverVersion` attribute is now available in WDL `runtime` sections. The default continues to be `390.46` which applies if and only if GPUs are being used.
* A default `gpuType` ("nvidia-tesla-k80") will now be applied if `gpuCount` is specified but `gpuType` is not.
* Similarly, a default `gpuCount` (1) will be applied if `gpuType` is specified but `cpuCount` is not. 

### Bug fixes

#### Better validation of workflow heartbeats

An error will be thrown on startup when the `system.workflow-heartbeats.heartbeat-interval` is not less than the
`system.workflow-heartbeats.ttl`.


## 40 Release Notes

### Config Changes

#### Cromwell ID in instrumentation path

When set, the configuration value of `system.cromwell_id` will be prepended to StatsD metrics. More info [here](https://cromwell.readthedocs.io/en/stable/developers/Instrumentation/).

#### HealthMonitor Configuration

The HealthMonitor configuration has been refactored to provide a simpler interface:
* You no longer need to specify a monitor class in your `cromwell.conf` as this will now be inherited from the `reference.conf` value.
* You can now opt-in and opt-out of any combination of status monitors.
* The PAPI backends to monitor can now be listed in a single field.

##### Upgrading

You are no longer tied to the previous preset combinations of health checks. However if you just want to carry forward
the exact same set of health checks, you can use one of the following standard recipes:

###### From default, or `NoopHealthMonitorActor`:
If you're currently using the (default) NoopHealthMonitorActor, no action is required.

###### From `StandardHealthMonitorServiceActor`:
If you're currently using the `StandardHealthMonitorServiceActor`, replace this stanza:
```
services {
    HealthMonitor {
        class = "cromwell.services.healthmonitor.impl.standard.StandardHealthMonitorServiceActor"
    }
}
``` 
With this one:
```
services {
    HealthMonitor {
        config {
            check-dockerhub: true
            check-engine-database: true
        }
    }
}
``` 
###### From `WorkbenchHealthMonitorServiceActor`:
Replace this stanza:
```
services {
    HealthMonitor {
        class = "cromwell.services.healthmonitor.impl.workbench.WorkbenchHealthMonitorServiceActor"

        config {
            papi-backend-name = PAPIv1
            papi-v2-backend-name = PAPIv2

            google-auth-name = service-account
            gcs-bucket-to-check = "cromwell-ping-me-bucket"
        }
    }
}
``` 
With this one:
```
services {
    HealthMonitor {
        config {
            check-dockerhub: true
            check-engine-database: true
            check-gcs: true
            check-papi-backends: [PAPIv1, PAPIv2]

            google-auth-name = service-account
            gcs-bucket-to-check = "cromwell-ping-me-bucket"
    }
  }
}
``` 
### Workflow options changes

A new workflow option is added. If the `final_workflow_outputs_dir` is set 
`use_relative_output_paths` can be used. When set to `true` this will copy 
all the outputs relative to their execution directory. 
my_final_workflow_outputs_dir/~~MyWorkflow/af76876d8-6e8768fa/call-MyTask/execution/~~output_of_interest.
More information can be found in [the workflow options documentation](https://cromwell.readthedocs.io/en/stable/wf_options/Overview/#output-copying).

### Bug fixes

#### WDL 1.0 strings can contain escaped quotes

For example, the statement `String s = "\""` is now supported, whereas previously it produced a syntax error.

#### Empty call blocks in WDL 1.0

Cromwell's WDL 1.0 implementation now allows empty call blocks, e.g. `call task_with_no_inputs {}`. This brings 1.0 in line with draft-2, which has always supported this syntax.

#### Packed CWL bugfix

Fixed a bug that caused an error like `Custom type was referred to but not found` to be issued when using an imported type as a `SchemaDefRequirement` in packed CWL.

## 39 Release Notes

### Cromwell ID changes

When set, the configuration value of `system.cromwell_id` will now have a random suffix appended, unless the
configuration key `system.cromwell_id_random_suffix` is set to `false`.

The generated id also appears more places in the logs, including when picking up workflows from the database and during
shutdown.

### Bug fixes

#### Format fix for `write_map()` 

Fixed an issue that caused the `write_map()` function in Cromwell's WDL 1.0 implementation to produce output in the wrong format. Specifically, the output's rows and columns were swapped. WDL draft-2 was not affected.
  
Incorrect `write_map()` output in Cromwell 38 and earlier:
```
key1    key2    key3
value1  value2  value3
```
Corrected `write_map()` output in Cromwell 39 and later:
```
key1  value1
key2  value2
key3  value3
```

## 38 Release Notes

### HPC paths with Docker

The `ConfigBackendLifecycleActorFactory` path variables `script`, `out` and `err` are now consistent when running with
and without docker. Similarly, when killing a docker task the `kill-docker` configuration key is now used instead of
`kill`. For more information see the [online documentation](https://cromwell.readthedocs.io/en/stable/backends/SGE/).

### No-op Health Monitor is now the default health monitor

Previous versions of Cromwell defaulted to using a health monitor service that checked Docker Hub and engine database status.
Neither check was useful if the `status` endpoint was never consulted as is likely the case in most deployments. Cromwell 38
now defaults to a `NoopHealthMonitorServiceActor` which does nothing. The previous health service implementation is still
available as `StandardHealthMonitorServiceActor`.

### Bug fixes
- Fixed an issue that could cause Cromwell to consume disk space unnecessarily when using zipped dependencies

#### HTTP responses

- When returning errors as json the `Content-Type` header is set to `application/json`.

## 37 Release Notes

### Docker

- Adds support for retrieving docker digests of asia.gcr.io images
- Adds configuration settings for docker digest lookups. See the `docker` section of the `reference.conf` for more information 
- Attempt to automatically adjust the boot disk size on the Google Cloud Backend (version 2) if the size of the image is greater than the default disk size or the required disk size in the runtime attributes.
Only works for registries that support the version 2 of the manifest schema (https://docs.docker.com/registry/spec/manifest-v2-2/)
At this date (12/09/18) this includes GCR and Dockerhub.

### Added new call cache path+modtime hashing strategy.

Call caching hashes with this new strategy are based on the path and the last modified time of the file.

### Instance independent abort

For multi-instance Cromwell deployments sharing a single database, earlier versions of Cromwell required abort
requests to be sent specifically to the instance that was running the targeted workflow. Cromwell 37 now
allows abort commands to be sent to any Cromwell instance in the shared-database deployment. Configuration details
[here](https://cromwell.readthedocs.io/en/develop/Configuring/abort-configuration).


### Call cache blacklisting

The Google Pipelines API (PAPI) version 1 and 2 backends now offer the option of call cache blacklisting on a per-bucket basis.
More info [here](http://cromwell.readthedocs.io/en/develop/CallCaching/#call-cache-copy-authorization-failure-prefix-blacklisting).

### WDL

- All memory units in WDL are now treated as base-2.
For instance `1 KB == 1 KiB == 1024 Bytes`.

### Backend name for call caching purposes

Previous versions of Cromwell incorporated the name of the backend on which a call was run into the call cache hashes generated for that call.
Unfortunately this made it impossible to change the name of a backend without losing all previously run calls as potential cache hits.
Cromwell 37 introduces the `name-for-call-caching-purposes` backend configuration option as a means of decoupling the backend name from the
value used for the backend name for call caching purposes.

### CWL

Support `InputResourceRequirement` hint

### Changing configuration options

#### Logging Token Distribution

In cases where its not obvious why jobs are queued in Cromwell, you can enable logging for the Job Execution Token Dispenser, using
the `system.hog-safety.token-log-interval-seconds` configuration value.

The default, `0`, means that no logging will occur. 

#### HTTP Filesystem

- The HTTP filesystem is now enabled for engine use by default. To continue without an HTTP filesystem, you can add the 
following content into the appropriate stanza of your configuration file:
```
engine {
  filesystems {
    http { 
      enabled: false 
    }
  }
}
``` 
- When the value `exit-code-timeout-seconds` is set, `check-alive` command is now only called once every timeout interval instead of each poll.

### Beta preview of new Womtool `/describe` endpoint

This new endpoint brings the functionality of Womtool to the world of web services. Submit workflows for validation and receive a JSON description in response.

The endpoint is still undergoing heavy development and should not be used in production. The final version will ship in a future release of Cromwell; watch this space.   

### Bug fixes

- Fixed a regression in Cromwell 36 that could cause operations on empty arrays to fail with a spurious type error (closes [#4318](https://github.com/broadinstitute/cromwell/issues/4318))

#### Abort On Hold Workflows

On Hold workflows may now be aborted.

#### Command fixes for AWS and TES

The AWS and TES backends can now handle calls that generate longer command lines. Like the other
backends, commands scripts are first written to a file, the file is downloaded to the execution
host, and then the localized script is run.

Also fixed are AWS `command {}` blocks that use `|` at the start of a line. For example:

```
command {
  echo hello world \
  | cat
}
```

## 36 Release Notes

### Extra configuration options

The value `exit-code-timeout-seconds` can now set in a backend configuration.
Details [here](https://cromwell.readthedocs.io/en/develop/backends/HPC/#exit-code-timeout)

### [AWS S3 file transfers are now encrypted](https://github.com/broadinstitute/cromwell/pull/4264)

### Bug fixes

#### Metadata Request Coalescing

Coalesce metadata requests to eliminate expensive and redundant queries and metadata construction.

#### Eliminate redundant SFS logging and metadata 

Eliminate superfluous logging and metadata publishing in the shared filesystem backend on poll intervals where there was not a state change.

#### AWS region configuration respected throughout

Previously US-EAST-1 was hardcoded in places.

## 35 Release Notes

### Submit workflow using URL

Cromwell now allows for a user to submit the URL pointing to workflow file to run a workflow.
More details on how to use it in: 
- `Server` mode can be found [here](https://cromwell.readthedocs.io/en/develop/api/RESTAPI/).
- `Run` mode can be found [here](https://cromwell.readthedocs.io/en/develop/CommandLine/#run).

### Languages

- Added an opt-in namespace cache for the WDL Draft 2 language factory. Please see the Cromwell example configuration for details. NOTE: if upgrading from a hotfix version of Cromwell
that relied upon this cache, the cache is now opt-in and must be turned on explicitly in config.
- To maintain conformance with the OpenWDL spec, Cromwell drops support for the `version draft-3` identifier in this release. In the rare case where end users may have been using `version draft-3`, `version 1.0` is a drop-in replacement with no effect on functionality.

### HTTP Workflow Inputs for Shared File System and Google Pipelines API Version 2 Backends

`http` and `https` workflow inputs are now supported for shared filesystem and Google Pipelines API (PAPI) version 2
backends. Configuration details are described [here](http://cromwell.readthedocs.io/en/develop/filesystems/HTTP).

### Call cache hint support

More efficient cache hit copying in multi-user environments is now supported through the `call_cache_hit_path_prefixes` workflow option.
Details [here](http://cromwell.readthedocs.io/en/develop/CallCaching/#call-cache-hit-path-prefixes)

### Root workflow level file hash caching support

Cromwell now offers the ability to cache file hashes on a root workflow level basis, details [here](http://cromwell.readthedocs.io/en/develop/CallCaching/#file-hash-caching).

### Extra configuration options

The value `dockerRoot` can now be set in a backend configuration. 
This will set the execution folder in the container (default: `/cromwell-executions`).

### Bug Fixes

#### API
- The `releaseHold` endpoint will now return `404 Not Found` for an unrecognized workflow ID and `400 Bad Request` for a malformed or invalid workflow ID.

#### Languages

- Fixed a bug that allowed values to be "auto-boxed" into a single-element `Array` of that type, which is not allowed in the WDL spec (Closes [#3478](https://github.com/broadinstitute/cromwell/issues/3478)).

#### PAPI version 1

- Restored standard output and error streaming for jobs.

## 34 Release Notes

### Query API

* Fixes a bug which stopped `includeSubworkflow=false` from paging correctly and subworkflows from being discounted correctly from `totalResultsCount`.
* Query results will now be returned in reverse chronological order, with the most-recently submitted workflows returned first.

### Requester Pays on GCS

Access of Google Cloud Storage buckets with Requester Pays enabled is now supported.
Please read the [relevant documentation](http://cromwell.readthedocs.io/en/develop/filesystems/GoogleCloudStorage#requester-pays) for information on how to enable it and the consequences.

### Private Docker Support on Pipelines API v2

Support for private Docker Hub images is now included in the Google Pipelines API v2 backend. PAPI v2 private Docker support is
equivalent to that in PAPI v1 but the configuration differs, please see
[Docker configuration](http://cromwell.readthedocs.io/en/develop/filesystems/Google#Docker) for more details.

### Updated MySQL client with 8.0 support

Updated the MySQL connector client from `5.1.42` to `5.1.46` which adds support for connecting to MySQL 8.0. See the
documentation on [Changes in MySQL Connector/J](https://dev.mysql.com/doc/relnotes/connector-j/5.1/en/news-5-1.html) for
more information.

## 33 Release Notes

### Query endpoint

#### Exclude workflows based on Labels

This gives the ability to **filter out** workflows based on labels. Two new parameters called `excludeLabelAnd` and `excludeLabelOr` can be used for this purpose.
More details on how to use them can be found [here](http://cromwell.readthedocs.io/en/develop/api/RESTAPI/).

#### Include/Exclude subworkflows

Cromwell now supports excluding subworkflows from workflow query results using the `includeSubworkflows` parameter. By default they are included in the results.
More information can be found at [REST API](http://cromwell.readthedocs.io/en/develop/api/RESTAPI/).

#### Query workflows by Submission time

Cromwell now supports querying workflows by submission time. This will help find workflows that are submitted but not started yet (i.e. workflows which are
in On Hold state). More information can be found [here](http://cromwell.readthedocs.io/en/develop/api/RESTAPI/).

#### Submission time in Workflow Query Response

Submission time of a workflow is now included in WorkflowQueryResult, which is part of the response for workflow query.

### File Localization (NIO) Hint

Cromwell now allows tasks in WDL 1.0 can now specify an optimization in their `parameter_meta` that some `File` inputs do not need to be localized for the task to run successfully.
Full details are available in the [documentation page for this optimization](http://cromwell.readthedocs.io/en/develop/optimizations/FileLocalization).

### Bug Fixes

Workflows which are in 'On Hold' state can now be fetched using the query endpoint.

## 32 Release Notes

### Backends

#### Pipelines API V2
Initial support for Google [Pipelines API version 2](https://cloud.google.com/genomics/reference/rest/).
Expect feature parity except for private dockerhub images which are not supported at the moment, but will be in the near future.
Additionally, the "refresh token" authentication mode is **NOT** supported on PAPI V2.

In addition, the following changes are to be expected:
* Error messages for failed jobs might differ from V1
* The Pipelines API log file content might differ from V1

**Important (If you're running Cromwell with a Google backend, read this)**:
The `actor-factory` value for the google backend (`cromwell.backend.impl.jes.JesBackendLifecycleActorFactory`) is being deprecated.
Please update your configuration accordingly.

| PAPI Version  |                                 actor-factory                                |
|---------------|:----------------------------------------------------------------------------:|
|      V1       | cromwell.backend.google.pipelines.v1alpha2.PipelinesApiLifecycleActorFactory |
|      V2alpha1 | cromwell.backend.google.pipelines.v2alpha1.PipelinesApiLifecycleActorFactory |
|      V2beta   | cromwell.backend.google.pipelines.v2beta.PipelinesApiLifecycleActorFactory   |

If you don't update the `actor-factory` value, you'll get a deprecation warning in the logs, and Cromwell will default back to **PAPI V1**

### Task Retries
Cromwell now supports retrying failed tasks up to a specified count by declaring a value for the [maxRetries](RuntimeAttributes.md#maxRetries) key through the WDL runtime attributes.

### Labels
* Cromwell has removed most of the formatting restrictions from custom labels. Please check the [README](README.md#label-format) for more detailed documentation.
* Custom labels won't be submitted to Google backend as they are now decoupled from Google's default labels.
* Cromwell now publishes the labels as soon as the workflow is submitted (whether started or on hold). If the labels are invalid, the workflow will not be submitted and request will fail.

### Scala 2.11 Removed
From version 32 onwards we will no longer be publishing build artifacts compatible with Scala 2.11. 

* If you don't import the classes into your own scala project then this should have no impact on you.
* If you **are** importing the classes into your own scala project, make sure you are using Scala 2.12.

### Input Validation
Cromwell can now validate that your inputs files do not supply inputs with no impact on the workflow. Strict validation will be disabled by default in WDL draft 2 and CWL but enabled in WDL draft 3. See the 'Language Factory Config' below for details.

### Language Factory Config
All language factories can now be configured on a per-language-version basis. All languages and versions will support the following options:
* `enabled`: Defaults to `true`. Set to `false` to disallow workflows of this language and version.
* `strict-validation`: Defaults to `true` for WDL draft 3 and `false` for WDL draft 2 and CWL. Specifies whether workflows fail if the inputs JSON (or YAML) file contains values which the workflow did not ask for (and will therefore have no effect). Additional strict checks may be added in the future.

### API

* More accurately returns 503 instead of 500 when Cromwell can not respond in a timely manner
* Cromwell now allows a user to submit a workflow but in a state where it will not automatically be picked up for execution. This new state is called 'On Hold'. To do this you need to set the parameter workflowOnHold to true while submitting the workflow.
* API end point 'releaseHold' will allow the user to send a signal to Cromwell to allow a workflow to be startable, at which point it will be picked up by normal execution schemes.

### GPU

The PAPI backend now supports specifying GPU through WDL runtime attributes:

```wdl
runtime {
    gpuType: "nvidia-tesla-k80"
    gpuCount: 2
    zones: ["us-central1-c"]
}
```

The two types of GPU supported are `nvidia-tesla-k80` and `nvidia-tesla-p100`

**Important**: Before adding a GPU, make sure it is available in the zone the job is running in: https://cloud.google.com/compute/docs/gpus/

### Job Shell

Cromwell now allows for system-wide or per-backend job shell configuration for running user commands rather than always
using the default `/bin/bash`. To set the job shell on a system-wide basis use the configuration key `system.job-shell` or on a
per-backend basis with `<config-key-for-backend>.job-shell`. For example:

```
# system-wide setting, all backends get this
-Dsystem.job-shell=/bin/sh
```

```
# override for just the Local backend
-Dbackend.providers.Local.config.job-shell=/bin/sh
```

For the Config backend the value of the job shell will be available in the `${job_shell}` variable. See Cromwell's `reference.conf` for an example
of how this is used for the default configuration of the `Local` backend.

### Bug Fixes

The imports zip no longer unpacks a single (arbitrary) internal directory if it finds one (or more). Instead, import statements should now be made relative to the base of the import zip root.

#### Reverting Custom Labels

Reverting to a prior custom label value now works.

["Retrieves the current labels for a workflow"](http://cromwell.readthedocs.io/en/develop/api/RESTAPI/#retrieves-the-current-labels-for-a-workflow)
will return the most recently summarized custom label value.

The above endpoint may still return the prior value for a short period of time after using
["Updated labels for a workflow"](http://cromwell.readthedocs.io/en/develop/api/RESTAPI/#update-labels-for-a-workflow)
until the background metadata summary process completes.

#### Deleting Duplicate Custom Label Rows

If you never used the REST API to revert a custom label back to a prior value you will not be affected. This only applies to workflows previously updated using
["Updated labels for a workflow"](http://cromwell.readthedocs.io/en/develop/api/RESTAPI/#update-labels-for-a-workflow).

The database table storing custom labels will delete duplicate rows for any workflow label key. For efficiency purposes
the values are not regenerated automatically from the potentially large metadata table.

In rare cases where one tried to revert to a prior custom label value you may continue to see different results
depending on the REST API used. After the database update
["Retrieves the current labels for a workflow"](http://cromwell.readthedocs.io/en/develop/api/RESTAPI/#retrieves-the-current-labels-for-a-workflow)
will return the most-recent-unique value while
["Get workflow and call-level metadata for a specified workflow"](http://cromwell.readthedocs.io/en/develop/api/RESTAPI/#get-workflow-and-call-level-metadata-for-a-specified-workflow)
will return the up-to-date value. For example, if one previously updated a value from `"value-1"` > `"value-2"` >
`"value-3"` > `"value-2"` then the former REST API will return `value-3` while the latter will return `value-2`.

#### Workflow options `google_project` output in metadata

Workflow metadata for jobs run on a Google Pipelines API backend will report the `google_project` specified via a
[workflow options json](http://cromwell.readthedocs.io/en/develop/wf_options/Google/#google-pipelines-api-workflow-options).

## 31 Release Notes

* **Cromwell server**  
The Cromwell server source code is now located under `server/src`. `sbt assembly` will build the runnable Cromwell JAR in 
`server/target/scala-2.12/` with a name like `cromwell-<VERSION>.jar`.

* **Robustness**
    + The rate at which jobs are being started can now be controlled using the `system.job-rate-control` configuration stanza.  
    + A load controller service has been added to allow Cromwell to self-monitor and adjust its load accordingly.
The load controller is currently a simple on/off switch controlling the job start rate. It gathers metrics from different parts of the system
to inform its decision to stop the creation of jobs.
You can find relevant configuration in the `services.LoadController` section of the `cromwell.examples.conf` file,
as well as in the `load-control` section in `reference.conf`.
The load level of the monitored sub-systems are instrumented and can be found under the `cromwell.load` statsD path.
    + The statsD metrics have been re-shuffled a bit. If you had a dashboard you might find that you need to update it.
Changes include: 
        + Removed artificially inserted "count" and "timing" the path
        + Added a `load` section
        + Metrics were prefixed twice with `cromwell` (`cromwell.cromwell.my_metric`), now they're only prefixed once
        + Added `processed` and `queue` metrics under various metrics monitoring the throughput and amount of queued work respectively
        + Added a memory metric representing an estimation of the free memory Cromwell thinks it has left

* Added a configuration option under `docker.hash-lookup.enabled` to disable docker hash lookup.
 Disabling it will also disable call caching for jobs with floating docker tags.
 
* **API**    
    + Updated the `/query` response to include the total number of query results returned. See [here](http://cromwell.readthedocs.io/en/develop/api/RESTAPI/#workflowqueryresponse) for more information.

## 30.1 Release Notes

* A set of bug fixes following the migration of Cromwell to WOM (the Workflow Object Model) in version 30.

## 30 Release Notes

### Breaking changes

* The `customLabels` form field for workflow submission has been renamed to `labels`.

### Other changes

* **New Cromwell documentation**  
Our documentation has moved from our [README](https://github.com/broadinstitute/cromwell/blob/29_hotfix/README.md) to a new website: [Cromwell Documentation](http://cromwell.readthedocs.io/en/develop/). There are new [Tutorials](http://cromwell.readthedocs.io/en/develop/tutorials/FiveMinuteIntro/) and much of the documentation has been re-written. The source files are in the [/docs](https://github.com/broadinstitute/cromwell/tree/develop/docs) directory.

* **API**  
    + Cromwell now supports input files in the yaml format (JSON format is still supported).
    + Added a [GET version for the `labels` endpoint](http://cromwell.readthedocs.io/en/develop/api/RESTAPI/#retrieves-the-current-labels-for-a-workflow) which will return current labels for a workflow.

* **Database**  
You have the option of storing the metadata in a separate SQL database than the database containing the internal engine
data. When switching connection information for an existing database containing historical data, the tables
should be manually replicated from one database instance to another using the tools appropriate for your specific
database types. Cromwell will not move any existing data automatically. This feature should be considered experimental
and likely to change in the future. See the [Database Documentation](https://cromwell.readthedocs.io/en/develop/Configuring/#database) or the `database` section in
[cromwell.examples.conf](https://www.github.com/broadinstitute/cromwell/tree/develop/cromwell.example.backends/cromwell.examples.conf) for more
information.

* **StatsD**  
Added initial support for StatsD instrumentation. See the [Instrumentation Documentation](https://cromwell.readthedocs.io/en/develop/Instrumentation) for details on how to use it.

* **User Service Account auth mode for Google**  
Added a new authentication mode for [Google Cloud Platform](https://cromwell.readthedocs.io/en/develop/backends/Google) which will allow a user to supply the JSON key file in their workflow options to allow for per-workflow authentication via service account. This is analogous to the previously existing refresh token authentication scheme. As with the refresh token scheme it is encouraged that the **user_service_account_json** workflow option field is added to the **encrypted-fields** list in the configuration.

* **Bugfixes**  
Abort of Dockerized tasks on the Local backend should now work as expected. Cromwell uses `docker kill` to kill the Docker container.

## 29 Release Notes

### Breaking Changes

* **Command line**  
In preparation for supporting CWL scripts (yes, you read that right!), we have extensively revised the Command Line in Cromwell 29. For more details about the usage changes please see the [README](https://github.com/broadinstitute/cromwell#command-line-usage). And stay tuned to the [WDL/Cromwell blog](https://software.broadinstitute.org/wdl/blog) over the next couple of months for more news about CWL.

* **Request timeouts**   
Cromwell now returns more specific `503 Service Unavailable` error codes on request timeouts, rather than the more generic `500 Internal Server Error`. The response for a request timeout will now be plain text, rather than a JSON format.

* **Metadata endpoint**  
The response from the metadata endpoint can be quite large depending on your workflow. You can now opt-in to have Cromwell gzip your metadata file, in order to reduce file size, by sending the `Accept-Encoding: gzip` header. The default behavior now does not gzip encode responses.

* **Engine endpoints**  
Previously the engine endpoints were available under `/api/engine` but now the endpoints are under `/engine` so they don't require authentication. Workflow endpoints are still available under `/api/workflows`. We also deprecated the setting `api.routeUnwrapped` as a part of this internal consistency effort.

* **Call caching diff**  
We updated the response format of the [callcaching/diff](https://github.com/broadinstitute/cromwell#get-apiworkflowsversioncallcachingdiff) endpoint.

### Other changes

* **Cromwell server**  
When running in server mode, Cromwell now attempts to gracefully shutdown after receiving a `SIGINT` (`Ctrl-C`) or `SIGTERM` (`kill`) signal. This means that Cromwell waits for all pending database writes before exiting, as long as you include `application.conf` at the top of your config file. You can find detailed information about how to configure this feature in the [Cromwell Wiki](https://github.com/broadinstitute/cromwell/wiki/DevZone#graceful-server-shutdown).

* **Concurrent jobs**  
You can now limit the number of concurrent jobs for any backend. Previously this was only possible in some backend implementations. Please see the [README](https://github.com/broadinstitute/cromwell#backend-job-limits) for details.

### WDL

* **Optional WDL variables**  
Empty optional WDL values are now rendered as the `null` JSON value instead of the JSON string `"null"` in the metadata and output endpoints. You do not need to migrate previous workflows. Workflows run on Cromwell 28 and prior will still render empty values as `"null"`.

* **Empty WDL variables**  
Cromwell now accepts `null` JSON values in the input file and coerces them as an empty WDL value. WDL variables must be declared optional in order to be supplied with a `null` JSON value.

input.json
```json
{
    "null_input_values.maybeString": null,
    "null_input_values.arrayOfMaybeInts": [1, 2, null, 4]
}
```

workflow.wdl
```
workflow null_input_values {
    String? maybeString
    Array[Int?] arrayOfMaybeInts
}
```

## 28

### Bug Fixes

#### WDL write_* functions add a final newline

The following WDL functions now add a newline after the final line of output (the previous behavior of not adding this
newline was inadvertent):
- `write_lines`
- `write_map`
- `write_object`
- `write_objects`
- `write_tsv`

For example:

```
task writer {
  Array[String] a = ["foo", "bar"]
  command {
    # used to output: "foo\nbar"
    # now outputs: "foo\nbar\n"
    cat write_lines(a)
  }
}
```

#### `ContinueWhilePossible`

A workflow utilizing the WorkflowFailureMode Workflow Option `ContinueWhilePossible` will now successfully reach a terminal state once all runnable jobs have completed.
#### `FailOnStderr` 
When `FailOnStderr` is set to false, Cromwell no longer checks for the existence of a stderr file for that task. 

### WDL Functions

#### New functions: floor, ceil and round:

Enables the `floor`, `ceil` and `round` functions in WDL to convert floating point numbers to integers.

For example we can now use the size of an input file to influence the amount of memory the task is given. In the example below a 500MB input file will result in a request for a VM with 2GB of memory:

```
task foo {
    File in_file
    command { ... }
    runtime {
      docker: "..."
      memory: ceil(size(in_file)) * 4 
    }
}
```

### Call Caching

* Hash values calculated by Cromwell for a call when call caching is enabled are now published to the metadata.
It is published even if the call failed. However if the call is attempted multiple times (because it has been preempted for example),
since hash values are strictly identical for all attempts, they will only be published in the last attempt section of the metadata for this call.
If the hashes fail to be calculated, the reason is indicated in a `hashFailures` field in the `callCaching` section of the call metadata.
*Important*: Hashes are not retroactively published to the metadata. Which means only workflows run on Cromwell 28+ will have hashes in their metadata.

See the [README](https://github.com/broadinstitute/cromwell#get-apiworkflowsversionidmetadata) for an example metadata response.

* New endpoint returning the hash differential for 2 calls. 

`GET /api/workflows/:version/callcaching/diff`

See the [README](https://github.com/broadinstitute/cromwell#get-apiworkflowsversioncallcachingdiff) for more details.

### Workflow Submission

* The workflow submission parameters `wdlSource` and `wdlDependencies` have been deprecated in favor of `workflowSource` and
`workflowDependencies` respectively.  The older names are still supported in Cromwell 28 with deprecation warnings but will
be removed in a future version of Cromwell.

### Labels
* A new `/labels` endpoint has been added to update labels for an existing workflow. See the [README](README.md#patch-apiworkflowsversionidlabels) for more information.
* Label formatting requirements have been updated, please check the [README](README.md#label-format) for more detailed documentation.


### JES Backend

The JES backend now supports a `filesystems.gcs.caching.duplication-strategy` configuration entry.
It can be set to specify the desired behavior of Cromwell regarding call outputs when a call finds a hit in the cache.
The default value is `copy` which will copy all output files to the new call directory.
A second value is allowed, `reference`, that will instead point to the original output files, without copying them.


```hocon
filesystems {
  gcs {
    auth = "application-default"
    
    caching {
      duplication-strategy = "reference"
    }
  }
}
```

A placeholder file will be placed in the execution folder of the cached call to explain the absence of output files and point to the location of the original ones.


### Metadata Write Batching

Metadata write batching works the same as in previous versions of Cromwell, but the default batch size has been changed from 1 to 200.  It's possible that 200 is too high in some environments, but 200 is more likely to be an appropriate value
than the previous default.


## 27

### Migration

* Call Caching has been improved in this version of Cromwell, specifically the time needed to determine whether or not a job can be cached
 has drastically decreased. To achieve that the database schema has been modified and a migration is required in order to preserve the pre-existing cached jobs.
 This migration is relatively fast compared to previous migrations. To get an idea of the time needed, look at the size of your `CALL_CACHING_HASH_ENTRY` table.
 As a benchmark, it takes 1 minute for a table with 6 million rows.
 The migration will only be executed on MySQL. Other databases will lose their previous cached jobs.
 In order to run properly on MySQL, **the following flag needs to be adjusted**: https://dev.mysql.com/doc/refman/5.5/en/server-system-variables.html#sysvar_group_concat_max_len
 The following query will give you a minimum to set the group_concat_max_len value to:
 
 ```sql
SELECT MAX(aggregated) as group_concat_max_len FROM
      (
            SELECT cche.CALL_CACHING_ENTRY_ID, SUM(LENGTH(CONCAT(cche.HASH_KEY, cche.HASH_VALUE))) AS aggregated
            FROM CALL_CACHING_HASH_ENTRY cche
            GROUP BY cche.CALL_CACHING_ENTRY_ID
      ) aggregation
 ```

 Here is the SQL command to run to set the group_concat_max_len flag to the proper value:
 
 ```sql
SET GLOBAL group_concat_max_len = value
 ```
 
 Where `value` is replaced with the value you want to set it to.
 
 Note that the migration will fail if the flag is not set properly.
 
### Breaking Changes

* The update to Slick 3.2 requires a database stanza to
[switch](http://slick.lightbend.com/doc/3.2.0/upgrade.html#profiles-vs-drivers) from using `driver` to `profile`.

```hocon
database {
  #driver = "slick.driver.MySQLDriver$" #old
  profile = "slick.jdbc.MySQLProfile$"  #new
  db {
    driver = "com.mysql.cj.jdbc.Driver"
    url = "jdbc:mysql://host/cromwell?rewriteBatchedStatements=true"
    user = "user"
    password = "pass"
    connectionTimeout = 5000
  }
}
```

### Call Caching

Cromwell now supports call caching with floating Docker tags (e.g. `docker: "ubuntu:latest"`). Note it is still considered
a best practice to specify Docker images as hashes where possible, especially for production usages.

Within a single workflow Cromwell will attempt to resolve all floating tags to the same Docker hash, even if Cromwell is restarted
during the execution of a workflow. In call metadata the `docker` runtime attribute is now the same as the
value that actually appeared in the WDL:

```
   "runtimeAttributes": {
     "docker": "ubuntu:latest",
     "failOnStderr": "false",
     "continueOnReturnCode": "0"
   }
```

Previous versions of Cromwell rewrote the `docker` value to the hash of the Docker image.

There is a new call-level metadata value `dockerImageUsed` which captures the hash of the Docker image actually used to
run the call:

```
   "dockerImageUsed": "library/ubuntu@sha256:382452f82a8bbd34443b2c727650af46aced0f94a44463c62a9848133ecb1aa8"
```

### Docker

* The Docker section of the configuration has been slightly reworked 
An option to specify how a Docker hash should be looked up has been added. Two methods are available.
    "local" will try to look for the image on the machine where cromwell is running. If it can't be found, Cromwell will try to `pull` the image and use the hash from the retrieved image.
    "remote" will try to look up the image hash directly on the remote repository where the image is located (Docker Hub and GCR are supported)
Note that the "local" option will require docker to be installed on the machine running cromwell, in order for it to call the docker CLI.
* Adds hash lookup support for public [quay.io](https://quay.io/) images.

### WDL Feature Support
* Added support for the new WDL `basename` function. Allows WDL authors to get just the file name from a File (i.e. removing the directory path)
* Allows coercion of `Map` objects into `Array`s of `Pair`s. This also allows WDL authors to directly scatter over WDL `Map`s.

### Miscellaneous
* Adds support for JSON file format for google service account credentials. As of Cromwell 27, PEM credentials for PAPI are deprecated and support might be removed in a future version.

```
google {

  application-name = "cromwell"

  auths = [
    {
      name = "service-account"
      scheme = "service_account"
      json-file = "/path/to/file.json"
    }
  ]
}
```

### General Changes

* The `/query` endpoint now supports querying by `label`. See the [README](README.md#get-apiworkflowsversionquery) for more information.
* The `read_X` standard library functions limit accepted filesizes.  These differ by type, e.g. read_bool has a smaller limit than read_string.  See reference.conf for default settings.

## 26

### Breaking Changes

* Failure metadata for calls and workflows was being displayed inconsistently, with different formats depending on the originating Cromwell version. Failures will now always present as an array of JSON objects each representing a failure. Each failure will have a message and a causedBy field. The causedBy field will be an array of similar failure objects. An example is given below:

```
failures: [{
  message: "failure1",
  causedBy: [{
    message: "cause1",
    causedBy: []
   }, {
    message: "cause2",
    causedBy: []
  }]
 }, {
  message: "failure2",
  causedBy: []
}]
```

### Additional Upgrade Time

* Upgrading to Cromwell 26 will take additional time due to the migration of failure metadata. Cromwell will automatically run a database query during the upgrade which appears to be roughly linear to the number of rows in the METADATA_ENTRY table. You can estimate upgrade time using the following equation: `time to migrate (in seconds) ~= (rows in METADATA_ENTRY) / 65000` Note that due to differences in hardware and database speed, this is only a rough estimate.

### Config Changes

* Added a configuration option under `system.io` to throttle the number of I/O queries that Cromwell makes, as well as configure retry parameters.
 This is mostly useful for the JES backend and should be updated to match the GCS quota available for the project.
 
```
system.io {
  # Global Throttling - This is mostly useful for GCS and can be adjusted to match
  # the quota availble on the GCS API
  number-of-requests = 100000
  per = 100 seconds
  
  # Number of times an I/O operation should be attempted before giving up and failing it.
  number-of-attempts = 5
}
```

## 25

### External Contributors
* A special thank you to @adamstruck, @antonkulaga and @delocalizer for their contributions to Cromwell.
### Breaking Changes

* Metadata keys for call caching are changed. All call caching keys are now in a `callCaching` stanza. `Call cache read result` has moved here and is now `result`. The `allowResultReuse` and `effectiveCallCachingMode` have moved here. The `hit` boolean is a simple indication of whether or not it was a hit, with no additional information. An example using the new format is:
```
"callCaching": {
  "hit": false,
  "effectiveCallCachingMode": "ReadAndWriteCache",
  "result": "Cache Miss",
  "allowResultReuse": true
}
```

### Config Changes

* Added a field `insert-batch-size` to the `database` stanza which defines how many values from a batch insert will be processed at a time. This value defaults to 2000. 
* Moved the config value `services.MetadataService.metadata-summary-refresh-interval` to `services.MetadataService.config.metadata-summary-refresh-interval`
* Added ability to override the default zone(s) used by JES via the config structure by setting `genomics.default-zones` in the JES configuration
* The cromwell server TCP binding timeout is now configurable via the config key `webservice.binding-timeout`, defaulted
  to the previous value `5s` (five seconds) via the reference.conf.
* For MySQL users, a massive scalability improvement via batched DB writing of internal metadata events. Note that one must add `rewriteBatchedStatements=true` to their JDBC URL in their config in order to take advantage of this

### General Changes

* Cromwell's WDL parser now recognizes empty array literals correctly, e.g. `Array[String] emptyArray = []`.
* Cromwell now applies default labels automatically to JES pipeline runs.
* Added support for new WDL functions:
  * `length: (Array[X]) => Integer` - report the length of the specified array
  * `prefix: (String, Array[X]) => Array[String]` - generate an array consisting of each element of the input array prefixed
     by a specified `String`.  The input array can have elements of any primitive type, the return array will always have
     type `Array[String]`.
  * `defined: (Any) => Boolean` - Will return false if the provided value is an optional that is not defined. Returns true in all other cases.
* Cromwell's Config (Shared Filesystem) backend now supports invocation of commands which run in a Docker image as a non-root user.
  The non-root user could either be the default user for a given Docker image (e.g. specified in a Dockerfile via a `USER` directive),
  or the Config backend could pass an optional `"-u username"` as part of the `submit-docker` command.
* In some cases the SFS backend, used for Local, SGE, etc., coerced `WdlFile` to `WdlString` by using `.toUri`. This
resulted in strings prepended with `file:///path/to/file`. Now absolute file paths will not contain the uri scheme.
* Launch jobs on servers that support the GA4GH Task Execution Schema using the TES backend.
* **Call caching: Cromwell will no longer try to use the cache for WDL tasks that contain a floating docker tag.** 
  Call caching will still behave the same for tasks having a docker image with a specific hash.
  See https://github.com/broadinstitute/cromwell#call-caching-docker-tags for more details. 
* Added docker hash lookup. Cromwell will try to lookup the hash for a docker image with a floating tag, and use that hash when executing the job.
  This will be reflected in the metadata where the docker runtime attribute will contains the hash that was used.
  If Cromwell is unable to lookup the docker hash, the job will be run with the original user defined floating tag.
  Cromwell is currently able to lookup public and private docker hashes for images on Docker Hub and Google Container Engine for job running on the JES backend.
  For other backends, cromwell is able to lookup public docker hashes for Docker Hub and Google Container Engine.
  See https://github.com/broadinstitute/cromwell#call-caching-docker-tags for more details. 

### Database schema changes
* Added CUSTOM_LABELS as a field of WORKFLOW_STORE_ENTRY, to store workflow store entries.

## 24

* When emitting workflow outputs to the Cromwell log only the first 1000 characters per output will be printed
* Added support for conditional (`if`) statements.
* Globs for Shared File System (SFS) backends, such as local or SGE, now use bash globbing instead of Java globbing, consistent with the JES backend.

## 23

* The `meta` and `parameter_meta` blocks are now valid within `workflow` blocks, not just `task`
* The JES backend configuration now has an option `genomics-api-queries-per-100-seconds` to help tune the rate of batch polling against the JES servers. Users with quotas larger than default should make sure to set this value.
* Added an option `call-caching.invalidate-bad-cache-results` (default: `true`). If true, Cromwell will invalidate cached results which have failed to copy as part of a cache hit.
* Timing diagrams and metadata now receive more fine grained workflow states between submission and Running.
* Support for the Pair WDL type (e.g. `Pair[Int, File] floo = (3, "gs://blar/blaz/qlux.txt")`)
* Added support for new WDL functions:
  * `zip: (Array[X], Array[Y]) => Array[Pair[X, Y]]` - align items in the two arrays by index and return them as WDL pairs 
  * `cross: (Array[X], Array[Y]) => Array[Pair[X, Y]]` - create every possible pair from the two input arrays and return them all as WDL pairs
  * `transpose: (Array[Array[X]]) => Array[Array[X]]` compute the matrix transpose for a 2D array. Assumes each inner array has the same length.
* By default, `system.abort-jobs-on-terminate` is false when running `java -jar cromwell.jar server`, and true when running `java -jar cromwell.jar run <wdl> <inputs>`.
* Enable WDL imports when running in Single Workflow Runner Mode.
* Both batch and non-batch REST workflow submissions now require a multipart/form-data encoded body.
* Support for sub workflows (see [Annex A](#annex-a---workflow-outputs))
* Enable WDL imports when running in Single Workflow Runner Mode as well as Server Mode
* Support for WDL imports through an additional imports.zip parameter
* Support for sub workflows
* Corrected file globbing in JES to correctly report all generated files. Additionally, file globbing in JES now uses bash-style glob syntax instead of python style glob syntax
* Support declarations as graph nodes
* Added the ability to override the default service account that the compute VM is started with via the configuration option `JES.config.genomics.compute-service-account` or through the workflow options parameter `google_compute_service_account`. More details can be found in the README.md
* Fix bugs related to the behavior of Cromwell in Single Workflow Runner Mode. Cromwell will now exit once a workflow completes in Single Workflow Runner Mode. Additionally, when restarting Cromwell in Single Workflow Runner Mode, Cromwell will no longer restart incomplete workflows from a previous session.

### Annex A - Workflow outputs
    
The WDL specification has changed regarding [workflow outputs](https://github.com/openwdl/wdl/blob/master/versions/draft-2/SPEC.md#outputs) to accommodate sub workflows.
This change is backward compatible in terms of runnable WDLs (WDL files using the deprecated workflow outputs syntax will still run the same). 
The only visible change lies in the metadata (as well as the console output in single workflow mode, when workflow outputs are printed out at the end of a successful workflow).

TL;DR Unless you are parsing or manipulating the "key" by which workflow outputs are referenced in the metadata (and/or the console output for single workflow mode), you can skip the following explanation.

*Metadata Response*
```
{
  ...
  outputs {
    "task_output_1": "hello",
    "task_output_2": "world"
            ^
       If you don't manipulate this part of the metadata, then skip this section
  }
}
```

In order to maintain backward compatibility, workflow outputs expressed with the deprecated syntax are "expanded" to the new syntax. Here is an example:

```
task t {
    command {
        #do something
    }
    output {
        String out1 = "hello"
        String out2 = "world"
    }
}
```

```
    workflow old_syntax {
        call t
        output {
            t.*
        }
    }
```

```
    workflow new_syntax {
        call t
        output {
            String wf_out1 = t.out1
            String wf_out2 = t.out2
        }
    }
```

The new syntax allows for type checking of the outputs as well as expressions. It also allows for explicitly naming to the outputs.
The old syntax doesn't give the ability to name workflow outputs. For consistency reasons, Cromwell will generate a "new syntax" workflow output for each task output, and name them.
Their name will be generated using their FQN, which would give 

```
output {
   String w.t.out1 = t.out1
   String w.t.out2 = t.out2
}
```
        
However as the FQN separator is `.`, the name itself cannot contain any `.`. 
For that reason, `.` are replaced with `_` :

*Old syntax expanded to new syntax*
```
output {
   String w_t_out1 = t.out1
   String w_t_out2 = t.out2
}
```

The consequence is that the workflow outputs section of the metadata for `old_syntax` would previously look like 
 
 ```
    outputs {
        "w.t.out1": "hello",
        "w.t.out2": "hello"
    }
 ```
 
but it will now look like 

```
    outputs {
        "w_t_out1": "hello",
        "w_t_out2": "hello"
    }
```

The same applies for the console output of a workflow run in single workflow mode.


## 0.22

* Improved retries for Call Caching and general bug fixes.
* Users will experience better scalability of status polling for Google JES.
* Now there are configurable caching strategies for a SharedFileSystem backend (i.e. Local, SFS) in the backend's stanza:
  See below for detailed descriptions of each configurable key.

```
backend {
  ...
  providers {
    SFS_BackendName {
      actor-factory = ...
      config {
        ...
        filesystems {
          local {
            localization: [
               ...
            ]
            caching {
              duplication-strategy: [
                "hard-link", "soft-link", "copy"
              ]
              # Possible values: file, path
              # "file" will compute an md5 hash of the file content.
              # "path" will compute an md5 hash of the file path. This strategy will only be effective if the duplication-strategy (above) is set to "soft-link",
              # in order to allow for the original file path to be hashed.
              hashing-strategy: "file"

              # When true, will check if a sibling file with the same name and the .md5 extension exists, and if it does, use the content of this file as a hash.
              # If false or the md5 does not exist, will proceed with the above-defined hashing strategy.
              check-sibling-md5: false
            }
```
* Multiple Input JSON files can now be submitted in server mode through the existing submission endpoint: /api/workflows/:version.
    This endpoint accepts a POST request with a multipart/form-data encoded body. You can now include multiple keys for workflow inputs.

        Each key below can contain an optional JSON file of the workflow inputs. A skeleton file can be generated from wdltool using the "inputs" subcommand.
        NOTE: In case of key conflicts between multiple JSON files, higher values of x in workflowInputs_x override lower values. For example, an input
        specified in workflowInputs_3 will override an input with the same name that was given in workflowInputs or workflowInputs_2. Similarly, an input
        specified in workflowInputs_5 will override an input with the same name in any other input file.

        workflowInputs
        workflowInputs_2
        workflowInputs_3
        workflowInputs_4
        workflowInputs_5

* You can now limit the number of concurrent jobs for a backend by specifying the following option in the backend's config stanza:
```
backend {
  ...
  providers {
    BackendName {
      actor-factory = ...
      config {
        concurrent-job-limit = 5
```


## 0.21

* Warning: Significant database updates when you switch from version 0.19 to 0.21 of Cromwell.
  There may be a long wait period for the migration to finish for large databases.
  Please refer to MIGRATION.md for more details.

* There are significant architectural changes related to increases in performance and scaling.

* The biggest user-facing changes from 0.19 to 0.21 are related to the application.conf file, which has been restructured significantly.
The configuration for backends now is all contained within a `backend` stanza, which specifies 1 stanza per name per backend and a default backend, as follows:

```
backend {
    default=Local
    providers {
        Local {
            actor-factory = "cromwell.backend.impl.sfs.config.ConfigBackendLifecycleActorFactory"
            config {
                ... backend specific config ...
            }
        }
        JES {
            actor-factory = "cromwell.backend.impl.jes.JesBackendLifecycleActorFactory"
            config {
                ... backend specific config ...
            }
        }
        SGE {
            actor-factory = "cromwell.backend.impl.sfs.config.ConfigBackendLifecycleActorFactory"
            config {
                ... backend specific config ...
            }r
        }
    }
}
```
* A new `/stats` endpoint has been added to get workflow and job count for a Cromwell running in server mode.

* Renamed Workflow Options:
   “workflow_log_dir” -> “final_workflow_log_dir”
    “call_logs_dir” -> “final_call_logs_dir”
    “outputs_path” -> “final_workflow_outputs_dir”
    “defaultRuntimeOptions” -> “default_runtime_attributes”

* Timing diagrams endpoint has been updated to include additional state information about jobs.

* Add support for Google Private IPs through `noAddress` runtime attribute. If set to true, the VM will NOT be provided with a public IP address.
*Important*: Your project must be whitelisted in "Google Access for Private IPs Early Access Program". If it's not whitelisted and you set this attribute to true, the task will hang.
  Defaults to `false`.
  e.g:
```
task {
    command {
        echo "I'm private !"
    }

    runtime {
        docker: "ubuntu:latest"
        noAddress: true
    }
}
```

* The Local and the SGE backend have been merged into a generic
Shared File System (SFS) backend. This updated backend can be configured
to work with various other command line dispatchers such as LSF. See the
[README](README.md#sun-gridengine-backend) for more info.

* On the JES and SFS backends, task `command` blocks are now always
passed absolute paths for input `File`s.

* On the SFS backends, the call directory now contains two sub-directories:
    * `inputs` contains all the input files that have been localized for this task (see next below for more details)
    * `execution` contains all other files (script, logs, rc, potential outputs etc...)

* Override the default database configuration by setting the keys
`database.driver`, `database.db.driver`, `database.db.url`, etc.
* Override the default database configuration by setting the keys
`database.driver`, `database.db.driver`, `database.db.url`, etc.

For example:
```
# use a mysql database
database {
  driver = "slick.driver.MySQLDriver$"
  db {
    driver = "com.mysql.cj.jdbc.Driver"
    url = "jdbc:mysql://host/cromwell"
    user = "user"
    password = "pass"
    connectionTimeout = 5000
  }
}
```

## 0.20

* The default per-upload bytes size for GCS is now the minimum 256K
instead of 64M. There is also an undocumented config key
`google.upload-buffer-bytes` that allows adjusting this internal value.

* Updated Docker Hub hash retriever to parse json with [custom media
types](https://github.com/docker/distribution/blob/05b0ab0/docs/spec/manifest-v2-1.md).

* Added a `/batch` submit endpoint that accepts a single wdl with
multiple input files.

* The `/query` endpoint now supports querying by `id`, and submitting
parameters as a HTTP POST.<|MERGE_RESOLUTION|>--- conflicted
+++ resolved
@@ -1,13 +1,5 @@
 # Cromwell Change Log
 
-<<<<<<< HEAD
-## 80 Release Notes
-
-### Optional docker soft links
-
-Cromwell now allows opting into configured soft links on shared file systems such as HPC environments. More details can
-be found [here](https://cromwell.readthedocs.io/en/stable/backends/HPC/#optional-docker-soft-links).
-=======
 ## 82 Release Notes
 
  * Restored missing example configuration file
@@ -53,7 +45,6 @@
 | GET | /api/ga4gh/wes/v1/runs | List workflows  |
 | POST | /api/ga4gh/wes/v1/runs | Submit workflow |
 | GET | /api/ga4gh/wes/v1/runs/{run_id} | Workflow details |
->>>>>>> 56d3d1d8
 
 ## 79 Release Notes
 
