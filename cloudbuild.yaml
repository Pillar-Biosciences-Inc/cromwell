steps:

  # NOTE: we are only computing the cache-key based on TWO files (build.sbt and Dependencies.scala)  
  - id: 'restore cache'
    name: 'gcr.io/$PROJECT_ID/restore_cache'
    args:
      - '--bucket=gs://cromwell-cloudbuild-sbt-cache'
      - '--key=build-cache-$( checksum build.sbt project/Dependencies.scala )'
    waitFor: ['-']

  - id: build-cromwell
    # Container is https://hub.docker.com/r/hseeberger/scala-sbt plus Docker, vault, git-secrets
    name: us.gcr.io/broad-dsde-cromwell-dev/cromwell-cloudbuild-base@sha256:973e10cec360d1b36a305ef61e6bc3dcaae8a7b76f81c131e982838409cd5cf1
    entrypoint: bash
    args:
      - src/ci/bin/test.sh
    env:
    - 'BUILD_TYPE=sbt'
    - 'CLOUD_BUILD=true'
    timeout: 3600s
    waitFor: ['restore cache']

  - id: 'save cache'
    name: 'gcr.io/$PROJECT_ID/save_cache'
    args:
      - '--bucket=gs://cromwell-cloudbuild-sbt-cache'
      - '--key=build-cache-$( checksum build.sbt project/Dependencies.scala )'
      - '--path=/workspace/.ivy2/cache'
      - '--no-clobber'
    waitFor: ['build-cromwell']

options:
<<<<<<< HEAD
  machineType: 'N1_HIGHCPU_8'
  diskSizeGb: '100'
=======
  machineType: 'N1_HIGHCPU_32'
  diskSizeGb: '500'
>>>>>>> 1053fb55
timeout: 3600s<|MERGE_RESOLUTION|>--- conflicted
+++ resolved
@@ -30,11 +30,6 @@
     waitFor: ['build-cromwell']
 
 options:
-<<<<<<< HEAD
   machineType: 'N1_HIGHCPU_8'
-  diskSizeGb: '100'
-=======
-  machineType: 'N1_HIGHCPU_32'
-  diskSizeGb: '500'
->>>>>>> 1053fb55
+  diskSizeGb: '200'
 timeout: 3600s