package cromwell.backend.sfs

import akka.actor.ActorContext
import com.typesafe.config.{Config, ConfigFactory}
import common.assertion.CromwellTimeoutSpec
import cromwell.backend.BackendSpec
import cromwell.core.CromwellFatalExceptionMarker
import cromwell.core.path.PathFactory.PathBuilders
import cromwell.core.path.{DefaultPathBuilder, Path}
import org.scalatest.flatspec.AnyFlatSpec
import org.scalatest.matchers.should.Matchers
import org.scalatest.prop.TableDrivenPropertyChecks
import wom.values.WomSingleFile

import scala.io.Source

class SharedFileSystemSpec extends AnyFlatSpec with CromwellTimeoutSpec with Matchers
  with TableDrivenPropertyChecks with BackendSpec {

  behavior of "SharedFileSystem"

<<<<<<< HEAD
  val defaultLocalization = ConfigFactory.parseString(""" localization: [copy, hard-link, soft-link] """)
  val hardLinkLocalization = ConfigFactory.parseString(""" localization: [hard-link] """)
  val softLinkLocalization = ConfigFactory.parseString(""" localization: [soft-link] """)
  val cachedCopyLocalization = ConfigFactory.parseString(""" localization: [cached-copy] """)
  val cachedCopyLocalizationMaxHardlinks = ConfigFactory.parseString("""{localization: [cached-copy], max-hardlinks: 3 }""")
  val softLinkDockerLocalization = ConfigFactory.parseString(
    """
      |localization: [soft-link]
      |docker.allow-soft-links: true
      |""".stripMargin
  )
  val localPathBuilder = List(DefaultPathBuilder)
=======
  private val defaultLocalization = ConfigFactory.parseString(""" localization: [copy, hard-link, soft-link] """)
  private val hardLinkLocalization = ConfigFactory.parseString(""" localization: [hard-link] """)
  private val softLinkLocalization = ConfigFactory.parseString(""" localization: [soft-link] """)
  private val cachedCopyLocalization = ConfigFactory.parseString(""" localization: [cached-copy] """)
  private val cachedCopyLocalizationMaxHardlinks =
    ConfigFactory.parseString("""{localization: [cached-copy], max-hardlinks: 3 }""")
  private val localPathBuilder = List(DefaultPathBuilder)
>>>>>>> 20974fd3


  def localizationTest(config: Config,
                       docker: Boolean,
                       fileInCallDir: Boolean = false,
                       fileAlreadyExists: Boolean = false,
                       symlink: Boolean = false,
                       cachedCopy: Boolean = false,
                       linkNb: Int = 1): Path = {
    val callDir = DefaultPathBuilder.createTempDirectory("SharedFileSystem")
    val orig = if (fileInCallDir) callDir.createChild("inputFile") else DefaultPathBuilder.createTempFile("inputFile")
    val dest = if (fileInCallDir) orig else callDir./(orig.parent.pathAsString.hashCode.toString)./(orig.name)
    val testText =
      """This is a simple text to check if the localization
        | works correctly for the file contents.
        |""".stripMargin
    orig.touch()
    orig.writeText(testText)
    if (fileAlreadyExists) {
      dest.parent.createPermissionedDirectories()
      dest.touch()
      dest.writeText(testText)
    }

    val inputs = fqnWdlMapToDeclarationMap(Map("input" -> WomSingleFile(orig.pathAsString)))
    val sharedFS: SharedFileSystem = new SharedFileSystem {
      override val pathBuilders: PathBuilders = localPathBuilder
      override val sharedFileSystemConfig: Config = config
      override implicit def actorContext: ActorContext = null
      override lazy val cachedCopyDir: Option[Path] = Option(DefaultPathBuilder.createTempDirectory("cached-copy"))
    }
    val cachedFile: Option[Path] = sharedFS.cachedCopyDir.map(
      _./(orig.parent.pathAsString.hashCode.toString)./(orig.lastModifiedTime.toEpochMilli.toString + orig.name))
    val localizedinputs = Map(inputs.head._1 -> WomSingleFile(dest.pathAsString))
    val result = sharedFS.localizeInputs(callDir, docker = docker)(inputs)

    result.isSuccess shouldBe true
    result.get.toList should contain theSameElementsAs localizedinputs

    val destBuffer = Source.fromFile(dest.toFile)
    dest.exists shouldBe true
    destBuffer.mkString shouldBe testText
    countLinks(dest) should be(linkNb)
    isSymLink(dest) should be(symlink)
    destBuffer.close()

    cachedFile.foreach(_.exists should be(cachedCopy))
    orig.delete(swallowIOExceptions = true)
    dest.delete(swallowIOExceptions = true)
  }

  it should "not localize a file already in the call root" in {
    localizationTest(defaultLocalization, docker = false, fileInCallDir = true)
    localizationTest(defaultLocalization, docker = true, fileInCallDir = true)
  }

  it should "not localize a file already localized" in {
    localizationTest(defaultLocalization, docker = false, fileAlreadyExists = true)
    localizationTest(defaultLocalization, docker = true, fileAlreadyExists = true)
  }

  it should "localize a file via copy" in {
    localizationTest(defaultLocalization, docker = false)
    localizationTest(defaultLocalization, docker = true)
  }

  it should "localize a file via hard link" in {
    localizationTest(hardLinkLocalization, docker = false, linkNb = 2)
    localizationTest(hardLinkLocalization, docker = true, linkNb = 2)
  }

  it should "localize a file via symbolic link" in {
    localizationTest(softLinkLocalization, docker = false, symlink = true)
    localizationTest(softLinkDockerLocalization, docker = true, symlink = true)
  }

  it should "localize a file via cached copy" in {
    localizationTest(cachedCopyLocalization, docker = false, cachedCopy = true, linkNb = 2)
    localizationTest(cachedCopyLocalization, docker = true, cachedCopy = true, linkNb = 2)
  }

  it should "throw a fatal exception if localization fails" in {
    val callDir = DefaultPathBuilder.createTempDirectory("SharedFileSystem")
    val orig = DefaultPathBuilder.get("/made/up/origin")

    val inputs = fqnWdlMapToDeclarationMap(Map("input" -> WomSingleFile(orig.pathAsString)))
    val sharedFS: SharedFileSystem = new SharedFileSystem {
      override val pathBuilders: PathBuilders = localPathBuilder
      override val sharedFileSystemConfig: Config = defaultLocalization
      override implicit def actorContext: ActorContext = null
    }
    val result = sharedFS.localizeInputs(callDir, docker = false)(inputs)
    result.isFailure shouldBe true
    result.failed.get.isInstanceOf[CromwellFatalExceptionMarker] shouldBe true
  }

  it should "cache only one file if copied multiple times via cached copy" in {
    val callDirs: List[Path] = List.fill(3)(DefaultPathBuilder.createTempDirectory("SharedFileSystem"))
    val orig = DefaultPathBuilder.createTempFile("inputFile")
    val dests = callDirs.map(_./(orig.parent.pathAsString.hashCode.toString)./(orig.name))
    orig.touch()
    val inputs = fqnWdlMapToDeclarationMap(Map("input" -> WomSingleFile(orig.pathAsString)))
    val sharedFS: SharedFileSystem = new SharedFileSystem {
      override val pathBuilders: PathBuilders = localPathBuilder
      override val sharedFileSystemConfig: Config = cachedCopyLocalization
      override implicit def actorContext: ActorContext = null
      override lazy val cachedCopyDir: Option[Path] = Option(DefaultPathBuilder.createTempDirectory("cached-copy"))
    }
    val cachedFile: Option[Path] = sharedFS.cachedCopyDir.map(
      _./(orig.parent.pathAsString.hashCode.toString)./(orig.lastModifiedTime.toEpochMilli.toString + orig.name))

    val results = callDirs.map(sharedFS.localizeInputs(_, docker = true)(inputs))

    results.foreach(_.isSuccess shouldBe true)
    dests.foreach(_.exists shouldBe true)
    dests.foreach(countLinks(_) shouldBe 4)

    cachedFile.foreach(_.exists shouldBe true)
    cachedFile.foreach(countLinks(_) shouldBe 4)
    orig.delete(swallowIOExceptions = true)
    dests.foreach(_.delete(swallowIOExceptions = true))
  }

it should "copy the file again when the copy-cached file has exceeded the maximum number of hardlinks" in {
    val callDirs: IndexedSeq[Path] = 1 to 3 map { _ => DefaultPathBuilder.createTempDirectory("SharedFileSystem") }
    val orig = DefaultPathBuilder.createTempFile("inputFile")
    val dests = callDirs.map(_./(orig.parent.pathAsString.hashCode.toString)./(orig.name))
    orig.touch()
    val inputs = fqnWdlMapToDeclarationMap(Map("input" -> WomSingleFile(orig.pathAsString)))
    val sharedFS: SharedFileSystem = new SharedFileSystem {
      override val pathBuilders: PathBuilders = localPathBuilder
      override val sharedFileSystemConfig: Config = cachedCopyLocalizationMaxHardlinks
      override implicit def actorContext: ActorContext = null
      override lazy val cachedCopyDir: Option[Path] = Option(DefaultPathBuilder.createTempDirectory("cached-copy"))
    }
    val cachedFile: Option[Path] = sharedFS.cachedCopyDir.map(
      _./(orig.parent.pathAsString.hashCode.toString)./(orig.lastModifiedTime.toEpochMilli.toString + orig.name))

    val results = callDirs.map(sharedFS.localizeInputs(_, docker = true)(inputs))

    results.foreach(_.isSuccess shouldBe true)
    dests.foreach(_.exists shouldBe true)
    dests.foreach(countLinks(_) should be <= 3)

    cachedFile.foreach(_.exists shouldBe true)
    cachedFile.foreach(countLinks(_) should be <= 3)
    orig.delete(swallowIOExceptions = true)
    dests.foreach(_.delete(swallowIOExceptions = true))
  }

  it should "throw a fatal exception if docker soft link localization fails" in {
    val callDir = DefaultPathBuilder.createTempDirectory("SharedFileSystem")
    val orig = DefaultPathBuilder.createTempFile("inputFile")
    val testText =
      """This is a simple text to check if the localization
        | works correctly for the file contents.
        |""".stripMargin
    orig.touch()
    orig.writeText(testText)

    val inputs = fqnWdlMapToDeclarationMap(Map("input" -> WomSingleFile(orig.pathAsString)))
    val sharedFS: SharedFileSystem = new SharedFileSystem {
      override val pathBuilders: PathBuilders = localPathBuilder
      override val sharedFileSystemConfig: Config = softLinkLocalization
      override implicit def actorContext: ActorContext = null
    }
    val result = sharedFS.localizeInputs(callDir, docker = true)(inputs)
    result.isFailure shouldBe true
    result.failed.get.isInstanceOf[CromwellFatalExceptionMarker] shouldBe true
  }

  private[this] def countLinks(file: Path): Int = file.getAttribute("unix:nlink").asInstanceOf[Int]

  private[this] def isSymLink(file: Path): Boolean = file.isSymbolicLink
}<|MERGE_RESOLUTION|>--- conflicted
+++ resolved
@@ -19,28 +19,19 @@
 
   behavior of "SharedFileSystem"
 
-<<<<<<< HEAD
-  val defaultLocalization = ConfigFactory.parseString(""" localization: [copy, hard-link, soft-link] """)
-  val hardLinkLocalization = ConfigFactory.parseString(""" localization: [hard-link] """)
-  val softLinkLocalization = ConfigFactory.parseString(""" localization: [soft-link] """)
-  val cachedCopyLocalization = ConfigFactory.parseString(""" localization: [cached-copy] """)
-  val cachedCopyLocalizationMaxHardlinks = ConfigFactory.parseString("""{localization: [cached-copy], max-hardlinks: 3 }""")
-  val softLinkDockerLocalization = ConfigFactory.parseString(
+  private val defaultLocalization = ConfigFactory.parseString(""" localization: [copy, hard-link, soft-link] """)
+  private val hardLinkLocalization = ConfigFactory.parseString(""" localization: [hard-link] """)
+  private val softLinkLocalization = ConfigFactory.parseString(""" localization: [soft-link] """)
+  private val cachedCopyLocalization = ConfigFactory.parseString(""" localization: [cached-copy] """)
+  private val cachedCopyLocalizationMaxHardlinks =
+    ConfigFactory.parseString("""{localization: [cached-copy], max-hardlinks: 3 }""")
+  private val softLinkDockerLocalization = ConfigFactory.parseString(
     """
       |localization: [soft-link]
       |docker.allow-soft-links: true
       |""".stripMargin
   )
   val localPathBuilder = List(DefaultPathBuilder)
-=======
-  private val defaultLocalization = ConfigFactory.parseString(""" localization: [copy, hard-link, soft-link] """)
-  private val hardLinkLocalization = ConfigFactory.parseString(""" localization: [hard-link] """)
-  private val softLinkLocalization = ConfigFactory.parseString(""" localization: [soft-link] """)
-  private val cachedCopyLocalization = ConfigFactory.parseString(""" localization: [cached-copy] """)
-  private val cachedCopyLocalizationMaxHardlinks =
-    ConfigFactory.parseString("""{localization: [cached-copy], max-hardlinks: 3 }""")
-  private val localPathBuilder = List(DefaultPathBuilder)
->>>>>>> 20974fd3
 
 
   def localizationTest(config: Config,
